	<ul{% if list_class %} class="{{ list_class }}"{% endif %} class="second-level-nav">
		<li><a{% if level_1 == 'cloud' and not level_2 %} class="active"{% endif %} href="/cloud">Overview</a></li>
		<li><a{% if level_2 == 'openstack' %} class="active"{% endif %} href="/cloud/openstack">OpenStack</a></li>
		<li><a{% if level_2 == 'public-cloud' %} class="active"{% endif %} href="/cloud/public-cloud">Public cloud</a></li>
		<li><a{% if level_2 == 'juju' %} class="active"{% endif %} href="/cloud/juju">Juju</a></li>
		<li><a{% if level_2 == 'maas' %} class="active"{% endif %} href="/cloud/maas">MAAS</a></li>
		<li><a{% if level_2 == 'lxd' %} class="active"{% endif %} href="/cloud/lxd">LXD</a></li>
		<li><a{% if level_2 == 'snappy' %} class="active"{% endif %} href="/cloud/snappy">Snappy</a></li>
    <li><a{% if level_2 == 'storage' %} class="active"{% endif %} href="/cloud/storage">Cloud storage</a></li>
		<li><a{% if level_2 == 'partners' %} class="active"{% endif %} href="/cloud/partners">Partners</a></li>
<<<<<<< HEAD
		<li class="last-item"><a{% if level_2 == 'plans-and-pricing' %} class="active"{% endif %} href="/cloud/plans-and-pricing">Plans and pricing</a></li>
	</ul>
=======
		<li class="last-item{% if level_2 == 'plans-and-pricing' %} active{% endif %}"><a href="/cloud/plans-and-pricing">Plans and pricing</a></li>
  </ul>
>>>>>>> 0cf64ebd
<|MERGE_RESOLUTION|>--- conflicted
+++ resolved
@@ -8,10 +8,5 @@
 		<li><a{% if level_2 == 'snappy' %} class="active"{% endif %} href="/cloud/snappy">Snappy</a></li>
     <li><a{% if level_2 == 'storage' %} class="active"{% endif %} href="/cloud/storage">Cloud storage</a></li>
 		<li><a{% if level_2 == 'partners' %} class="active"{% endif %} href="/cloud/partners">Partners</a></li>
-<<<<<<< HEAD
-		<li class="last-item"><a{% if level_2 == 'plans-and-pricing' %} class="active"{% endif %} href="/cloud/plans-and-pricing">Plans and pricing</a></li>
-	</ul>
-=======
 		<li class="last-item{% if level_2 == 'plans-and-pricing' %} active{% endif %}"><a href="/cloud/plans-and-pricing">Plans and pricing</a></li>
-  </ul>
->>>>>>> 0cf64ebd
+  </ul>
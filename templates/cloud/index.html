{% extends "cloud/base_cloud.html" %}

{% block title %}Ubuntu in the cloud | Cloud{% endblock %}

{% block meta_description %}Whether you’re building your own OpenStack cloud, want a hosted private cloud or want to use Ubuntu in the public cloud, we offer all the training, software, tools, services and support you need.{% endblock meta_description %}

{% block meta_keywords %}OpenStack, Cloud, Ubuntu OpenStack, private cloud, public cloud, open-source,  IAAS, infrastructure, service, Ubuntu, Ubuntu Cloud Infrastructure, Ubuntu Cloud Guest, Juju, Maas, orchestration, deployment, provisioning, training{% endblock meta_keywords %}

{% block extra_body_class %}cloud-home{% endblock %}

{% block second_level_nav_items %}
<div class="strip-inner-wrapper">
    {% include "templates/_nav_breadcrumb.html" with section_title="Cloud" page_title="Overview" %}
</div>
{% endblock second_level_nav_items %}

{% block content %}
<section class="row row-hero no-border no-padding-bottom strip-light">
    <div class="strip-inner-wrapper">
        <div class="hero-content twelve-col">
            <h1>Build your cloud strategy with Ubuntu</h1>
            <p class="intro">70% of public cloud workloads and 55% of OpenStack clouds run on Ubuntu.<a href="#fn1" id="r1">*</a></p>
        </div>
        <div class="twelve-col no-margin-bottom last-col">
            <div class="video-container">
                <iframe width="906" height="500" src="https://www.youtube.com/embed/RiEZB1-83wQ?rel=0&amp;&amp;hd=1" frameborder="0" allowfullscreen></iframe>
            </div>
        </div>
    </div>
</section>

<section class="row">
    <div class="strip-inner-wrapper">
        <div class="six-col append-two">
            <h2>Create your cloud with OpenStack Autopilot</h2>
            <p>Deploy and manage your cloud quickly and easily.</p>
            <ul class="list-ticks--compact">
                <li>Fully automated deployment &mdash; just add servers</li>
                <li>Deploy, manage and scale your OpenStack cloud with ease</li>
                <li>First ten servers for free</li>
                <li>Rapid scaling to add more capacity when you need it</li>
                <li>Includes management tooling and commercial support from Canonical</li>
            </ul>
            <p><a href="/download/cloud" class="button--primary">Get OpenStack Autopilot</a></p>
            <p><a href="/cloud/openstack/autopilot">Learn more about Autopilot&nbsp;&rsaquo;</a></p>
        </div>
        <div class="box four-col last-col">
            <h3>Do it yourself?</h3>
            <p>Manually deploy OpenStack services with Juju.</p>
            <ul>
                <li>Bare metal install</li>
                <li>Guided process</li>
                <li>Proof of concept</li>
                <li>Unmanaged</li>
                <li>Manual upgrades</li>
            </ul>
            <p><a href="https://help.ubuntu.com/lts/clouddocs/installer/" class="external">Find out how</a></p>
        </div>
    </div>
</section>

<section class="row no-border strip-light">
    <div class="strip-inner-wrapper">
        {% include "cloud/shared/_openstack_clients.html" %}
    </div>
</section>

<section class="row strip-dark no-border">
    <div class="strip-inner-wrapper">
        <div class="eight-col">
            <h2>Canonical BootStack is a fully managed private cloud on OpenStack</h2>
        </div>
        <div class="six-col">
            <ul class="list-ticks--compact">
                <li>We&rsquo;ll set up an OpenStack cloud on your premises and operate it according to an agreed SLA</li>
                <li>We&rsquo;ll train your staff to run it</li>
                <li>When you&rsquo;re ready, we&rsquo;ll hand over the keys</li>
                <li>&dollar;15 per day per server</li>
                <li>&dollar;0.05 per hour per fully managed VM</li>
            </ul>
            <p><a href="/cloud/openstack/managed-cloud#calculator-form" class="button--primary">Calculate your savings</a></p>
        </div>
        <div class="six-col last-col text-center">
            <img src="{{ ASSET_SERVER_URL }}466046c7-illustration-cloud-bootstack.svg?w=320" alt="" class="not-for-small" width="320" />
        </div>
    </div>
</section>

<section class="row no-border no-padding-bottom strip-light">
    <div class="strip-inner-wrapper">
        <h2>Juju is the universal app store for the cloud</h2>
        <div class="eight-col">
            <p>Hundreds of services and pre-configured applications available for single&dash;command deployment to any cloud.</p>
            <ul class="list-ticks--compact">
                <li>Find solutions for anything from databases and big data to containers and benchmarking</li>
                <li>Write your own solution in any language and add it to the store</li>
                <li>Model, configure, deploy and manage entire cloud environments with only a few commands</li> 
                <li>Increase productivity, improve workflow, reuse solutions and deploy across all major public and private clouds</li>
            </ul>
            <p><a href="/cloud/juju">Learn more about Juju&nbsp;&rsaquo;</a></p>
        </div>
        <div class="twelve-col">
            <h3>Over 300 services made for Juju</h3>
        </div>
        <div class="juju-charms-list">
            <div class="two-col align-center box">
                <a href="https://jujucharms.com/hadoop/" class="juju-charms-list__link">
                    <img src="{{ ASSET_SERVER_URL }}0c2c6e40-hadoop-icon.svg" alt="" class="juju-charms-list__image" width="100%" />
                    <p>Hadoop</p>
                </a>
            </div>
            <div class="two-col align-center box">
                <a href="https://jujucharms.com/mongodb/" class="juju-charms-list__link">
                    <img src="{{ ASSET_SERVER_URL }}d529fc0b-mongodb-icon.svg" alt="" class="juju-charms-list__image" width="100%" />
                    <p>MongoDB</p>
                </a>
            </div>
            <div class="two-col align-center box">
                <a href="https://jujucharms.com/u/asanjar/spark/" class="juju-charms-list__link">
                    <img src="{{ ASSET_SERVER_URL }}37930aba-spark-icon.svg" alt="" class="juju-charms-list__image" width="100%" />
                    <p>Spark</p>
                </a>
            </div>
            <div class="two-col align-center box">
                <a href="https://jujucharms.com/redis/" class="juju-charms-list__link">
                    <img src="{{ ASSET_SERVER_URL }}74f5267e-redis-icon.svg " alt="" class="juju-charms-list__image" width="100%" />
                    <p>Redis</p>
                </a>
            </div>
            <div class="two-col align-center box">
                <a href="https://jujucharms.com/ceph/" class="juju-charms-list__link">
                    <img src="{{ ASSET_SERVER_URL }}f0331421-ceph-icon.svg" alt="" class="juju-charms-list__image" width="100%" />
                    <p>Ceph</p>
                </a>
            </div>
            <div class="two-col last-col align-center box">
                <a href="https://jujucharms.com/wordpress/" class="juju-charms-list__link">
                    <img src="{{ ASSET_SERVER_URL }}60ca35aa-wordpress-icon.svg" alt="" class="juju-charms-list__image" width="100%" />
                    <p>Wordpress</p>
                </a>
            </div>
            <div class="two-col align-center box">
                <a href="https://jujucharms.com/u/ibmcharmers/db2/" class="juju-charms-list__link">
                    <img src="{{ ASSET_SERVER_URL }}eb358275-db2-icon.svg" alt="" class="juju-charms-list__image" width="100%" />
                    <p>IBM DB2</p>
                </a>
            </div>
            <div class="two-col align-center box">
                <a href="https://jujucharms.com/u/hp-discover/nginx/" class="juju-charms-list__link">
                    <img src="{{ ASSET_SERVER_URL }}a3b1dc20-nginx-icon.svg" alt="" class="juju-charms-list__image" width="100%" />
                    <p>nginx</p>
                </a>
            </div>
            <div class="two-col align-center box">
                <a href="https://jujucharms.com/nagios/" class="juju-charms-list__link">
                    <img src="{{ ASSET_SERVER_URL }}07fbb544-nagios-icon.svg" alt="" class="juju-charms-list__image" width="100%" />
                    <p>nagios</p>
                </a>
            </div>
            <div class="two-col align-center box">
                <a href="https://jujucharms.com/mariadb/" class="juju-charms-list__link">
                    <img src="{{ ASSET_SERVER_URL }}0fe8aaaa-mariadb-icon.svg" alt="" class="juju-charms-list__image" width="100%" />
                    <p>MariaDB</p>
                </a>
            </div>
            <div class="two-col align-center box">
                <a href="https://jujucharms.com/postgresql/" class="juju-charms-list__link">
                    <img src="{{ ASSET_SERVER_URL }}de0e8fb8-postgresql-icon.svg" alt="" class="juju-charms-list__image" width="100%" />
                    <p>PostgresQL</p>
                </a>
            </div>
            <div class="two-col last-col align-center box">
                <a href="https://jujucharms.com/mysql/" class="juju-charms-list__link">
                    <img src="{{ ASSET_SERVER_URL }}70ac97b0-mysql-icon.svg" alt="" class="juju-charms-list__image" width="100%" />
                    <p>MySQL</p>
                </a>
            </div>
        </div>
    </div>
</section>

<section class="row strip-light">
    <div class="strip-inner-wrapper">
        <div class="twelve-col">
          <h2 class="muted-heading">Leading vendors publish on Juju</h2>
            <ul class="inline-logos">
              <li class="inline-logos__item">
                <img class="inline-logos__image" src="{{ ASSET_SERVER_URL }}05f5c6da-ibmpos_blue.jpg?w=160" alt="IBM">
              </li>
              <li class="inline-logos__item">
                <img class="inline-logos__image" src="{{ ASSET_SERVER_URL }}a2a68c52-logo-juniper-160.png?w=160" alt="Juniper">
              </li>
              <li class="inline-logos__item">
                <img class="inline-logos__image" src="{{ ASSET_SERVER_URL }}02b13c70-2000px-EMC_Corporation_logo.svg.png?w=160" alt="EMC">
              </li>
              <li class="inline-logos__item">
                <img class="inline-logos__image" src="{{ ASSET_SERVER_URL }}1c2b9b74-logo-microsoft-160.png?w=160" alt="Microsoft">
              </li>
            </ul>
        </div>
    </div>
</section>

<section class="row row-maas row-grey">
    <div class="strip-inner-wrapper">
        <div class="six-col">
            <h2>MAAS is Metal as a Service</h2>
            <p>The bare metal physical cloud</p>
            <ul class="list-ticks--compact">
                <li>Cloud-style automation for physical servers</li>
                <li>Works with all certified servers from every major vendor</li>
                <li>Configure RAID, LVM and partitions on storage devices</li>
                <li>Configure network bonds, VLANs and subnets</li>
                <li>The leading open source tool for IP address management (IPAM)</li>
                <li>The fastest way to deploy Ubuntu, CentOS, Windows or custom images</li>
                <li>Restful API, WebUI and command line client</li>
            </ul>
            <p><a href="/cloud/maas">Learn more about MAAS&nbsp;&rsaquo;</a></p>
        </div>
    </div>
</section>

<section class="row">
    <div class="strip-inner-wrapper">
        <div class="eight-col">
            <h2>Use Ubuntu on certified public clouds</h2>
            <p>The most popular operating system across public clouds.</p>
            <ul class=" list-ticks--compact">
                <li>Canonical guarantees the consistency, security and performance of Ubuntu on all our certified public clouds</li>
                <li>Enterprise-grade commercial support is available</li>
                <li>Twice as popular on the Amazon cloud as all other operating systems combined<a href="#fn2" id="r2">**</a></li>
            </ul>
            <p><a href="/cloud/public-cloud">Get Ubuntu on the public cloud&nbsp;&rsaquo;</a></p>
        </div>
        <div class="four-col last-col">
            <figure id="ubuntu-pie" class="ubuntu-pie"></figure>
        </div>
    </div>
</section>

<script src="{{ ASSET_SERVER_URL }}3c99518b-d3-version3.5.6.min.js"></script>

<script>
  'use strict';
  var width = document.querySelector('#ubuntu-pie').offsetWidth;
  var dataset = [
    { label: 'ubuntu', count: 60, left: (width / 2.75), top: -5 },
    { label: 'other', count: 40, left: -(width / 2.75), top: -5 }
  ];
  var height = width;
  var radius = Math.min(width, height) / 2;
  var donutWidth = width / 4;
  var color = d3.scale.category20b();
  var svg = d3.select('#ubuntu-pie')
    .append('svg')
    .attr('width', width)
    .attr('height', height)
    .attr('viewBox', '0 0 ' + (width + 2) + ' ' + (height + 2))
    .append('g')
    .attr('transform', 'translate(' + (width / 2 + 1) +
      ',' + (height / 2 + 1) + ')');

  var arc = d3.svg.arc()
    .innerRadius(radius - donutWidth)
    .outerRadius(radius);

  var pie = d3.layout.pie()
    .value(function(d) { return d.count; })
    .sort(null);

    svg.selectAll('path')
      .data(pie(dataset))
      .enter()
      .append('path')
      .style('stroke', '#aea79f')
      .style('stroke-width', '1')
      .style("stroke-dasharray", ("3, 3"))
      .attr('d', arc)
      .attr('class', function(d, i) {
        return d.data.label;
      });

  // Add labels as <text> elements
  var labels = svg.selectAll('foreignObject')
    .data(dataset)
    .enter()
    .append('text')
    .attr('y', function(d) { return d.top; })
    .attr('class', function(d) { return d.label + '-label'; });

  // Fill <text> labels with <tspan>s
  labels.append('tspan')
    .text(function (d) {return d.label;})
    .attr('x', function(d) { return d.left - getObjWidth(this) / 2; })
    .attr('dy', '0');
  labels.append('tspan')
    .text(function (d) {return '(' + d.count + '%)'})
    .attr('x', function(d) { return d.left - getObjWidth(this) / 2; })
    .attr('dy', '20');

  // FF/Opera does not support offsetWidth for tspan's. If undefined
  // use the getBoundingClientRect method.
  function getObjWidth(obj) {
    var objWidth = obj.offsetWidth;
    if (objWidth !== undefined) {
      return objWidth;
    } else {
      return obj.getBoundingClientRect().width;
    }
  }
</script>

<<<<<<< HEAD
<section class="row row-insights row-grey">
    <div class="strip-inner-wrapper">
        <h2 class="twelve-col">The latest Ubuntu Cloud news and events</h2>
        <div class="twelve-col equal-height--vertical-divider no-margin-bottom">
          <div id="insights-cloud-feed" class='six-col equal-height--vertical-divider__item'>
            <ul class="no-bullets">
              <li>Read news, case studies, whitepapers and more on <a class="external" href="https://insights.ubuntu.com">insights.ubuntu.com</a></li>
            </ul>
          </div><!-- end .insights-cloud-feed -->
          <script>
            $(function() {
              $.getFeed({
                url: 'http://insights.ubuntu.com/topic/Cloud/feed',
                success: function(feed) {
                  var html = "";
                  for(var i = 0; i < feed.items.length && i < 4; i++) {
                    var item = feed.items[i];
                    var d = $.trim(item.description).substring(0, 100).split(" ").slice(0, -1).join(" ") + "\&hellip\;";
                    html += "<li class='six-col'><h3 class='newsevent__title'><a href='" + item.link + "' class='external'>" + item.title + "</a></h3><p>" + d + "</p></li>";
                  }
                  html = "<div id='insights-cloud-feed' class='equal-height--vertical-divider__item six-col'><ul class='no-bullets'>" + html + "</ul></div>";
                  if ($('#insights-cloud-feed')) {
                    $('#insights-cloud-feed').replaceWith(html);
                  }
                }
              });
            });
          </script>
    {% include "cloud/shared/_events_overview.html" %}
        </div><!-- end .twelve-col .vertical-divider -->
=======
<section class="row row-insights row-grey no-padding-bottom">
    <h2 class="twelve-col">The latest Ubuntu Cloud news and events</h2>
    <div class="twelve-col equal-height--vertical-divider no-margin-bottom">
        <div id='insights-cloud-feed' class='equal-height--vertical-divider__item six-col'>
            <ul class='no-bullets'>
                {% get_rss_feed "https://insights.ubuntu.com/topic/Cloud/feed/" limit=4 as cloud_feed %}
                {% autoescape off %}
                {% for item in cloud_feed %}
                <li class='six-col'>
                    <h3 class='newsevent__title'><a href='{{ item.link }}' class='external'>{{ item.title }}</a></h3>
                    <p>{{ item.description|force_escape|truncate_chars:100 }}</p>
                </li>
                {% endfor %}
                {% endautoescape %}
            </ul>
        </div>
{% include "cloud/shared/_events_overview.html" %}
>>>>>>> 5b615379
    </div>
</section>

<section class="row no-border">
    <div class="strip-inner-wrapper">
        <p id="fn1" class="note"><a href="#r1">*</a> <a href="http://thecloudmarket.com/stats#/by_platform_definition" class="external">The Cloud Market</a>, August 2015 and <a href="http://superuser.openstack.org/articles/openstack-users-share-how-their-deployments-stack-up" class="external">OpenStack survey &mdash; May 2015</a></p>
        <p id="fn2" class="note"><a href="#r2">**</a> <a href="http://www.zdnet.com/article/ubuntu-linux-continues-to-rule-the-cloud/" class="external">zdnet.com</a>, 27 August 2015</p>
    </div>
</section>

{% include "shared/contextual_footers/_contextual_footer.html"  with first_item="_cloud_autopilot" second_item="_cloud_contact_us" third_item="_cloud_juju" %}

{% endblock content %}

{% block head_extra %}
<script src="{{ ASSET_SERVER_URL }}5d7e5bbf-jquery-2.2.0.min.js"></script>

<style type="text/css">
  @keyframes fadeIn {
    0% {
        display: none;
        opacity: 0;
    }
    100% {
        display: block;
        opacity: 1;
    }
}
-@-moz-keyframes fadeIn {
    0% {
        display: none;
        opacity: 0;
    }
    100% {
        display: block;
        opacity: 1;
    }
}
@-webkit-keyframes fadeIn {
    0% {
        display: none;
        opacity: 0;
    }
    100% {
        display: block;
        opacity: 1;
    }
}

/*scaleIn*/

@keyframes scaleIn {
    0% {
        background-size: 0%;
    }
    100% {
        background-size: 100%;
    }
}
@-moz-keyframes scaleIn {
    0% {
        background-size: 0%;
    }
    100% {
        background-size: 100%;
    }
}
@-webkit-keyframes scaleIn {
    0% {
        background-size: 0%;
    }
    100% {
        background-size: 100%;
    }
}

/*scaleInPop*/

@keyframes scaleInPop {
    0% {
        background-size: 0%;
    }
    60% {
        background-size: 100%;
    }
    100% {
        background-size: 90%;
    }
}
@-moz-keyframes scaleInPop {
    0% {
        background-size: 0%;
    }
    60% {
        background-size: 100%;
    }
    100% {
        background-size: 90%;
    }
}
@-webkit-keyframes scaleInPop {
    0% {
        background-size: 0%;
    }
    60% {
        background-size: 100%;
    }
    100% {
        background-size: 90%;
    }
}

/*rotateIn*/

@keyframes rotateIn {
    0% {
        transform: rotate(-45deg);
    }
    100% {
        transform: rotate(0deg);
    }
}
@-moz-keyframes rotateIn {
    0% {
        -moz-transform: rotate(-45deg);
    }
    100% {
        -moz-transform: rotate(0deg);
    }
}
@-webkit-keyframes rotateIn {
    0% { -webkit-transform: rotate(-45deg); }
    100% { -webkit-transform: rotate(0deg); }
}
</style>
{% endblock %}<|MERGE_RESOLUTION|>--- conflicted
+++ resolved
@@ -310,56 +310,25 @@
   }
 </script>
 
-<<<<<<< HEAD
 <section class="row row-insights row-grey">
     <div class="strip-inner-wrapper">
         <h2 class="twelve-col">The latest Ubuntu Cloud news and events</h2>
         <div class="twelve-col equal-height--vertical-divider no-margin-bottom">
-          <div id="insights-cloud-feed" class='six-col equal-height--vertical-divider__item'>
-            <ul class="no-bullets">
-              <li>Read news, case studies, whitepapers and more on <a class="external" href="https://insights.ubuntu.com">insights.ubuntu.com</a></li>
-            </ul>
-          </div><!-- end .insights-cloud-feed -->
-          <script>
-            $(function() {
-              $.getFeed({
-                url: 'http://insights.ubuntu.com/topic/Cloud/feed',
-                success: function(feed) {
-                  var html = "";
-                  for(var i = 0; i < feed.items.length && i < 4; i++) {
-                    var item = feed.items[i];
-                    var d = $.trim(item.description).substring(0, 100).split(" ").slice(0, -1).join(" ") + "\&hellip\;";
-                    html += "<li class='six-col'><h3 class='newsevent__title'><a href='" + item.link + "' class='external'>" + item.title + "</a></h3><p>" + d + "</p></li>";
-                  }
-                  html = "<div id='insights-cloud-feed' class='equal-height--vertical-divider__item six-col'><ul class='no-bullets'>" + html + "</ul></div>";
-                  if ($('#insights-cloud-feed')) {
-                    $('#insights-cloud-feed').replaceWith(html);
-                  }
-                }
-              });
-            });
-          </script>
-    {% include "cloud/shared/_events_overview.html" %}
+            <div id='insights-cloud-feed' class='equal-height--vertical-divider__item six-col'>
+                <ul class='no-bullets'>
+                    {% get_rss_feed "https://insights.ubuntu.com/topic/Cloud/feed/" limit=4 as cloud_feed %}
+                    {% autoescape off %}
+                    {% for item in cloud_feed %}
+                    <li class='six-col'>
+                        <h3 class='newsevent__title'><a href='{{ item.link }}' class='external'>{{ item.title }}</a></h3>
+                        <p>{{ item.description|force_escape|truncate_chars:100 }}</p>
+                    </li>
+                    {% endfor %}
+                    {% endautoescape %}
+                </ul>
+            </div>
+        {% include "cloud/shared/_events_overview.html" %}
         </div><!-- end .twelve-col .vertical-divider -->
-=======
-<section class="row row-insights row-grey no-padding-bottom">
-    <h2 class="twelve-col">The latest Ubuntu Cloud news and events</h2>
-    <div class="twelve-col equal-height--vertical-divider no-margin-bottom">
-        <div id='insights-cloud-feed' class='equal-height--vertical-divider__item six-col'>
-            <ul class='no-bullets'>
-                {% get_rss_feed "https://insights.ubuntu.com/topic/Cloud/feed/" limit=4 as cloud_feed %}
-                {% autoescape off %}
-                {% for item in cloud_feed %}
-                <li class='six-col'>
-                    <h3 class='newsevent__title'><a href='{{ item.link }}' class='external'>{{ item.title }}</a></h3>
-                    <p>{{ item.description|force_escape|truncate_chars:100 }}</p>
-                </li>
-                {% endfor %}
-                {% endautoescape %}
-            </ul>
-        </div>
-{% include "cloud/shared/_events_overview.html" %}
->>>>>>> 5b615379
     </div>
 </section>
 

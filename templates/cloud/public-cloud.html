--- conflicted
+++ resolved
@@ -1,13 +1,6 @@
 {% extends "cloud/base_cloud-v1.html" %}
 {% block title %}Public cloud | Cloud{% endblock %}
 {% block meta_description %}Ubuntu is the most popular guest OS on both public and private clouds, thanks to its security, versatility and continually updated features.{% endblock meta_description %}
-
-<<<<<<< HEAD
-{% block second_level_nav_items %}
-{% include "templates/_nav_breadcrumb-v1.html" with section_title="Cloud" page_title="Use a cloud" %}
-{% endblock second_level_nav_items %}
-=======
->>>>>>> e44f07e3
 
 {% block content %}
 <section class="p-strip is-deep">

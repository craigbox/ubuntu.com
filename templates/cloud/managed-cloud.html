{% extends "cloud/base_cloud-v1.html" %}
{% load versioned_static  %}
{% block title %}BootStack - your managed cloud | Ubuntu{% endblock %}
{% block meta_description %}With BootStack, Canonical will build, support and manage your cloud for only $15 per host per day.{% endblock meta_description %}

<<<<<<< HEAD
{% block second_level_nav_items %}
{% include "templates/_nav_breadcrumb-v1.html" with section_title="Cloud" page_title="Managed cloud"  %}
{% endblock second_level_nav_items %}
=======
>>>>>>> e44f07e3

{% block content %}

<section class="p-strip--accent is-deep">
  <div class="row">
    <div class="u-equal-height">
      <div class="col-8">
        <h1>BootStack &mdash; your managed cloud with no lock-in</h1>
        <div class="u-visible--small u-hidden--medium u-hidden--large" style="width: 10rem; margin: 1rem auto;">
          <img src="{{ ASSET_SERVER_URL }}a85abc9c-bootstack_hero_pictogram.svg" alt="Bootstrap illustration" />
        </div>
        <div class="row">
          <div class="col-7">
            <p>BootStack is a managed service where the world-class team at Canonical build and operate your OpenStack cloud either on-premises or hosted.</p>
            <p>We provide the in-house expertise to stand-up and scale your cloud. And, when you&rsquo;re ready, we will hand over operational control.</p>
            <p><a href="/cloud/contact-us?product=managed-cloud" class="p-button--brand">Schedule a demo</a></p>
          </div>
        </div>
      </div>
      <div class="col-4 u-vertically-center u-align--center u-hidden--small">
        <img src="{{ ASSET_SERVER_URL }}a85abc9c-bootstack_hero_pictogram.svg" alt="Bootstrap illustration" />
      </div>
    </div>
  </div>
</section>

<section class="p-strip--light is-deep is-bordered">
  <div class="row">
    <div class="col-12 u-padding-bottom--x-large">
      <h2>Learn about BootStack managed cloud</h2>
    </div>
  </div>
  <div class="row p-divider">
    <div class="col-4 p-divider__block">
      <img style="border: 1px solid #ccc;" src="{{ ASSET_SERVER_URL }}c8eb3c73-cloud-econonmics-webinar.png?w=300" alt="">
      <h3 class="p-heading--four">Learn why private open cloud makes financial sense</h3>
      <p><a class="p-link--external" href="https://pages.ubuntu.com/QTS_webinar.html" onclick="dataLayer.push({'event' : 'GAEvent', 'eventCategory' : 'External Link', 'eventAction' : 'Managed cloud', 'eventLabel' : 'Watch the webinar Learn why Private Open Cloud Makes Financial Sense', 'eventValue' : undefined });">Watch the webinar<span hidden=""> Learn why private open cloud makes financial sense</span></a></p>
    </div>
    <div class="col-4 p-divider__block">
      <img src="{{ ASSET_SERVER_URL }}5b16e994-webinar-2.png?w=300" alt="">
      <h3 class="p-heading--four">Run Windows workloads on BootStack</h3>
      <p><a class="p-link--external" href="https://pages.ubuntu.com/Cloudbase-webinar.html" onclick="dataLayer.push({'event' : 'GAEvent', 'eventCategory' : 'External Link', 'eventAction' : 'Managed cloud', 'eventLabel' : 'Watch the webinar Run Windows workloads on BootStack', 'eventValue' : undefined });">Watch the webinar<span hidden=""> Run Windows workloads on BootStack</span></a></p>
    </div>
    <div class="col-4 p-divider__block">
      <img src="{{ ASSET_SERVER_URL }}04e03cfe-wwebinar-3.png?h=142" alt="">
      <h3 class="p-heading--four">Build a hyperconverged cloud with BootStack and Supermicro</h3>
      <p><a class="p-link--external" href="https://pages.ubuntu.com/Supermicro_webinar.html" onclick="dataLayer.push({'event' : 'GAEvent', 'eventCategory' : 'External Link', 'eventAction' : 'Managed cloud', 'eventLabel' : 'Watch the webinar Build a hyperconverged cloud with BootStack and Supermicro', 'eventValue' : undefined });">Watch the webinar<span hidden=""> Build a hyperconverged cloud with BootStack and Supermicro</span></a></p>
    </div>
  </div>
</section>

<section class="p-strip--light is-bordered">
  <div class="row">
    <div class="col-12 u-padding-bottom--x-large">
      <h2>Your cloud, your site, our expertise</h2>
    </div>
  </div>
  <div class="row">
    <div class="col-12">
      <ul class="p-matrix is-trisected">
        <li class="p-matrix__item">
          <div class="p-heading-icon">
            <div class="p-heading-icon__header">
              <img class="p-heading-icon__img" src="{{ ASSET_SERVER_URL }}14cf6193-pictogram-reduce_costs-orange-hex.svg" alt="">
              <h3 class="p-heading-icon__title">Predictable costs</h3>
            </div>
          </div>
          <p class="p-matrix__desc">Your cloud is built to your specifications, on dedicated hardware and priced in a predictable fashion. You don’t have to hire a team of experts or commit upfront investment.</p>
        </li>
        <li class="p-matrix__item">
          <div class="p-heading-icon">
            <div class="p-heading-icon__header">
              <img class="p-heading-icon__img" src="{{ ASSET_SERVER_URL }}31c507a5-image-juju.svg">
              <h3 class="p-heading-icon__title">Deploy services with Juju</h3>
            </div>
          </div>
          <p class="p-matrix__desc">Connect and deploy your business and software workloads using our award-winning service modelling tool, Juju.</p>
        </li>
        <li class="p-matrix__item">
          <div class="p-heading-icon">
            <div class="p-heading-icon__header">
              <img class="p-heading-icon__img" src="{{ ASSET_SERVER_URL }}878af602-pictogram-virtualisation-orange-hex.svg" alt="">
              <h3 class="p-heading-icon__title">Easy NFV</h3>
            </div>
          </div>
          <p class="p-matrix__desc">Develop and test your NFVs before deploying them into a production OpenStack cloud.</p>
        </li>
        <li class="p-matrix__item">
          <div class="p-heading-icon">
            <div class="p-heading-icon__header">
              <img class="p-heading-icon__img" src="{{ ASSET_SERVER_URL }}b35c8ec0-storage.svg" alt="">
              <h3 class="p-heading-icon__title">Cloud native storage</h3>
            </div>
          </div>
          <p class="p-matrix__desc">Embed the proven software‐defined storage (SDS) technologies like Ceph, NexentaEdge, Swift and SwiftStack.</p>
        </li>
        <li class="p-matrix__item">
          <div class="p-heading-icon">
            <div class="p-heading-icon__header">
              <img class="p-heading-icon__img" src="{{ ASSET_SERVER_URL }}dbfe22f3-pictogram-certification-orange-hex.svg" alt="">
              <h3 class="p-heading-icon__title">Guaranteed availability</h3>
            </div>
          </div>
          <p class="p-matrix__desc">Our expertise, based on the management of hundreds of clouds, is backed up by a clear SLA and regular independent audits for quality assurance.</p>
        </li>
        <li class="p-matrix__item">
          <div class="p-heading-icon">
            <div class="p-heading-icon__header">
              <img class="p-heading-icon__img" src="{{ ASSET_SERVER_URL }}921119ff-pictogram-training-orange-hex.svg" alt="">
              <h3 class="p-heading-icon__title">Complete control and no lock-in</h3>
            </div>
          </div>
          <p class="p-matrix__desc">Your team can access every tool and every machine — and we can transfer operations to you on demand.</p>
        </li>
      </ul>
    </div>
  </div>
  <div class="row">
    <div class="col-12 u-padding-bottom--x-large">
      <p><a href="/cloud/contact-us?product=managed-cloud" class="p-button--neutral">Schedule a demo</a></p>
    </div>
  </div>
</section>

<section class="p-strip is-bordered">
  <div class="row">
    <div class="col-12">
      <h2 class="p-heading--muted u-align--center">BootStack is trusted by these enterprises and telcos</h2>
    </div>
    <ul class="p-inline-images">
      <li class="p-inline-images__item">
        <img class="p-inline-images__logo" src="{{ ASSET_SERVER_URL }}481063cd-pccw.svg?w=160" alt="PCCW logo">
      </li>
      <li class="p-inline-images__item">
        <img class="" style="max-height: 8rem; vertical-align: middle;" src="{{ ASSET_SERVER_URL }}2e38f398-uct.svg?w=350" alt="UCT logo">
      </li>
      <li class="p-inline-images__item">
        <img class="p-inline-images__logo" src="{{ ASSET_SERVER_URL }}25de1877-Tele2.svg?w=160" alt="Tele2 logo">
      </li>
    </ul>
    <ul class="p-inline-images">
      <li class="p-inline-images__item">
        <img class="p-inline-images__logo" src="{{ ASSET_SERVER_URL }}507a0979-B_Voidbridge_Primary_Master_Logo_3D_RGB-1024x283.jpg?w=160" alt="Voidbridge logo">
      </li>
      <li class="p-inline-images__item">
        <img class="p-inline-images__logo" src="{{ ASSET_SERVER_URL }}ff4e18ac-mimedia_logo_lrg.png?w=160" alt="Mimedia logo">
      </li>
    </ul>
  </div>
</section>

<section class="p-strip strip-light is-bordered">
  <div class="row">
    <div class="col-12 u-padding-bottom--x-large">
      <h2>Get a BootStack managed cloud in three easy steps</h2>
    </div>
  </div>
  <div class="row">
    <div class="col-12">
      <ol class="p-list-step">
        <li class="p-list-step__item">
          <div class="row">
            <div class="col-6">
              <h3 class="p-list-step__title">
                <span class="p-list-step__bullet">1</span>
                We <strong>build</strong> your cloud
              </h3>
              <p>Together, we design your cloud to the required size and specifications &mdash; on your site, in your datacentre or hosted with one of our partners.</p>
            </div>
            <div class="col-6 u-align--center u-hidden--small">
              <img src="{{ ASSET_SERVER_URL }}4287c2b2-transfer.svg" alt="" width="134">
            </div>
          </div>
        </li>
        <li class="p-list-step__item">
          <div class="row">
            <div class="col-6">
              <h3 class="p-list-step__title">
                <span class="p-list-step__bullet">2</span>
                We <strong>operate</strong> your cloud
              </h3>
              <p>Our OpenStack experts take full responsibility for the management, monitoring and 24x7 availability of your new cloud. The hardware and software are covered by proactive maintenance too.</p>
            </div>
            <div class="col-6 u-align--center u-hidden--small">
              <img src="{{ ASSET_SERVER_URL }}43798107-Laptop_4px.svg" alt="" width="134" />
            </div>
          </div>
        </li>
        <li class="p-list-step__item">
          <div class="row">
            <div class="col-6">
              <h3 class="p-list-step__title">
                <span class="p-list-step__bullet">3</span>
                We <strong>transfer</strong> control
              </h3>
              <p>If you decide to take the cloud in-house, we will train your team on its operations to ensure a smooth handover.</p>
            </div>
            <div class="col-6 u-align--center u-hidden--small">
              <img style="margin-left: -2rem;" src="{{ ASSET_SERVER_URL }}e96658e8-transfer_4px.svg" alt="" width="160" />
            </div>
          </div>
        </li>
      </ol>
    </div>
  </div>
</section>

<section class="p-strip--light">
  <div class="row">
    <div class="col-12 u-padding-bottom--x-large">
      <h2>BootStack can be customised to your requirements</h2>
    </div>
  </div>
  <div class="row p-divider">
    <div class="col-4 p-divider__block">
      <h3 class="p-heading--four">Hosted BootStack</h3>
      <p>We have chosen QTS and eShelter as a hosted option for BootStack worldwide, providing the highest performing dedicated cloud infrastructure available. Their customisation options enable OpenStack to be used for provisioning bare metal as well as virtual machines from datacentres around the world.</p>
      <p><a class="p-link--external" href="https://insights.ubuntu.com/2016/08/22/qts-and-canonical-unveil-private-fully-managed-openstack-cloud/">Read the QTS press release</a></p>
    </div>
    <div class="col-4 p-divider__block">
      <h3 class="p-heading--four">BootStack Direct</h3>
      <p>Whereas a Hosted BootStack leaves the operations to us, BootStack Direct guarantees the operation of the cloud goes directly to you, including training and support for your staff. We will get your OpenStack cloud up and running in days, preparing your team to become OpenStack operations experts.</p>
      <p><a class="p-link--external" href="https://ubuntu.cloud/wp-content/uploads/2016/02/e843/Datasheet_Bootstack_your_Big_Data_Cloud_2015_Alexia_WEB-AW.pdf">Download the BootStack Direct brochure</a></p>
    </div>
    <div class="col-4 p-divider__block">
      <h3 class="p-heading--four">BootStack for Kubernetes</h3>
      <p>Whether you want to orchestrate your container cluster on top of your OpenStack cloud or other substrate, we’ll build and operate it for you using the Canonical Distribution of Kubernetes. Focus on your applications not infrastructure.</p>
      <p><a href="/cloud/kubernetes">Learn more about the Canonical Distribution of Kubernetes&nbsp;›</a></p>
    </div>
  </div>
</section>

{% include "shared-v1/contextual_footers/_contextual_footer.html"  with first_item="_cloud_autopilot" second_item="_cloud_contact_us" third_item="_cloud_further_reading" %}
{% endblock content %}

{% block footer_extra %}
<script src="{% versioned_static 'js/forms.js' %}"></script>
<script>
forms.addSliders('.add-slider');
</script>
{% endblock footer_extra %}<|MERGE_RESOLUTION|>--- conflicted
+++ resolved
@@ -2,13 +2,6 @@
 {% load versioned_static  %}
 {% block title %}BootStack - your managed cloud | Ubuntu{% endblock %}
 {% block meta_description %}With BootStack, Canonical will build, support and manage your cloud for only $15 per host per day.{% endblock meta_description %}
-
-<<<<<<< HEAD
-{% block second_level_nav_items %}
-{% include "templates/_nav_breadcrumb-v1.html" with section_title="Cloud" page_title="Managed cloud"  %}
-{% endblock second_level_nav_items %}
-=======
->>>>>>> e44f07e3
 
 {% block content %}
 

{% extends "cloud/base_cloud.html" %}

{% block title %}Snappy Ubuntu Core | Cloud{% endblock %}

{% block meta_description %}Introducing Snappy Ubuntu Core, a new way of packaging and distributing applications in the cloud.{% endblock meta_description %}
{% block meta_keywords %}snappy, containers, docker, cloud development, click packages, transactional image updates, ubuntu core{% endblock meta_keywords %}

{% block second_level_nav_items %}
<div class="strip-inner-wrapper">
	{% include "templates/_nav_breadcrumb.html" with section_title="Cloud" page_title="Ubuntu Core on the Cloud" %}
</div>
{% endblock second_level_nav_items %}

{% block content %}
<<<<<<< HEAD
<div class="row row-hero strip-light">
    <div class="strip-inner-wrapper equal-height">
        <div class="equal-height__item seven-col append-one">
            <h1>Ubuntu Core on the cloud</h1>
            <p class="intro">Snappy Ubuntu Core is the perfect system for large-scale cloud container deployments, bringing transactional updates to the world&rsquo;s favourite container platform.</p>
            <p><a class="button--primary" href="http://developer.ubuntu.com/snappy/start">Get started with Ubuntu Core</a></p>
        </div>
        <div class="equal-height__item four-col last-col equal-height__align-vertically">
    	    <img src="{{ ASSET_SERVER_URL }}cde21f03-snappy.png" alt="Snappy logo" />
        </div>
    </div>
</div><!-- /row -->

<div class="row">
    <div class="strip-inner-wrapper equal-height">
        <div class="twelve-col">
            <div class="equal-height__item eight-col">
                <h2>Designed for Docker</h2>
                <p>Docker is the best way to deliver applications straight from the workstation to the cloud. And a majority of developers choose Ubuntu as their base operating system, with more than seven times the adoption of the next most popular platform. Snappy Ubuntu Core makes an even crisper host for Docker deployments.</p>
            </div>
            <div class="four-col last-col align-center equal-height__item equal-height__align-vertically">
                <img src="{{ ASSET_SERVER_URL }}cd8ca34e-docker-trans.png" alt="" />
            </div>
        </div>

	<blockquote class="pull-quote">
		<p><span>&ldquo;</span>Docker&rsquo;s transactional application delivery is shaping modern application development and DevOps practice, and snappy Ubuntu promises to bring the same transactional updates to the operating system itself. We&rsquo;re delighted to see the Docker ecosystem expand with this exciting new platform.<span>&rdquo;</span></p>
		<p><cite>Ben Golub, CEO of Docker Inc</cite></p>
	</blockquote>
    </div>
</div><!-- /.row quote no-border -->

<div class="row row-grey">
    <div class="strip-inner-wrapper">
        <div class="twelve-col">
            <div class="four-col">
                <img src="{{ ASSET_SERVER_URL }}e35b1108-picto-corepower-orange.svg" alt="" class="priority-0" width="200" />
            </div>
            <div class="eight-col last-col">
                <h2>Easily extensible with frameworks</h2>
                <p>The base Ubuntu Core is deliberately tiny. This makes it more secure, and more general. Rather than force users to adopt a particular tool, we offer frameworks that extend the base system cleanly. Frameworks can be provided by any vendor in collaboration with Canonical, and they can provide services to applications that depend on them. </p>
            </div>
        </div>

=======
<section class="row row-hero equal-height">
    <div class="strip-inner-wrapper">
    <div class="equal-height__item eight-col">
        <h1>Ubuntu Core on the cloud</h1>
        <p class="intro">Snappy Ubuntu Core is the perfect system for large-scale cloud container deployments, bringing transactional updates to the world&rsquo;s favourite container platform.</p>
        <p><a class="button--primary" href="https://developer.ubuntu.com/snappy/start">Get started with Ubuntu Core</a></p>
    </div>
    <div class="equal-height__item four-col last-col equal-height__align-vertically">
	    <img src="{{ ASSET_SERVER_URL }}cde21f03-snappy.png" alt="Snappy logo" />
    </div>
    </div>
</section><!-- /row -->

<section class="row">
    <div class="strip-inner-wrapper">
        <div class="twelve-col equal-height">
            <div class="equal-height__item eight-col">
                <h2>Designed for Docker</h2>
                <p>Docker is the best way to deliver applications straight from the workstation to the cloud. And a majority of developers choose Ubuntu as their base operating system, with more than seven times the adoption of the next most popular platform. Snappy Ubuntu Core makes an even crisper host for Docker deployments.</p>
            </div>
            <div class="four-col last-col align-center equal-height__item equal-height__align-vertically">
                <img src="{{ ASSET_SERVER_URL }}cd8ca34e-docker-trans.png" alt="" />
            </div>
        </div>

    	<blockquote class="pull-quote">
    		<p><span>&ldquo;</span>Docker&rsquo;s transactional application delivery is shaping modern application development and DevOps practice, and snappy Ubuntu promises to bring the same transactional updates to the operating system itself. We&rsquo;re delighted to see the Docker ecosystem expand with this exciting new platform.<span>&rdquo;</span></p>
    		<p><cite>Ben Golub, CEO of Docker Inc</cite></p>
    	</blockquote>
    </div>
</section><!-- /.row quote no-border -->

<section class="row row-grey">
    <div class="strip-inner-wrapper">
        <div class="twelve-col">
            <div class="four-col">
              <img src="{{ ASSET_SERVER_URL }}e35b1108-picto-corepower-orange.svg" alt="" class="priority-0" width="200" />
            </div>
            <div class="eight-col last-col">
              <h2>Easily extensible with frameworks</h2>
              <p>The base Ubuntu Core is deliberately tiny. This makes it more secure, and more general. Rather than force users to adopt a particular tool, we offer frameworks that extend the base system cleanly. Frameworks can be provided by any vendor in collaboration with Canonical, and they can provide services to applications that depend on them. </p>
            </div>
        </div>
        
>>>>>>> 64afa424
        <div class="eight-col">
            <h2>How does it work?</h2>
            <p>Ubuntu Core emerged from a project to deliver perfect system and application updates on phones &mdash; we created the snappy technology and application confinement system to ensure a carrier-grade update experience for Ubuntu mobile users and set a new standard for mobile application security. Ubuntu Core brings that technology to the cloud.</p>
        </div>
<<<<<<< HEAD
    
        <ul class="list-ticks--canonical twelve-col">
            <li class="six-col">The OS and application files are kept completely separate, as a set of distinct read-only images.</li>
            <li class="six-col last-col">Transactional, image-based delta updates for the system and applications that can always be rolled back.</li>
            <li class="six-col">These files are read-only, which means they cannot be tampered with and can be updated perfectly and predictably every time.</li>
            <li class="six-col last-col">Signatures and fingerprints ensure you’re running exactly what was published by the developer, no funny business even if the bits came from the internet.</li>
            <li class="six-col">Delta management keeps the size of downloads to the bare minimum.</li>
        </ul>
    </div>
</div>

<div class="row no-border strip-light">
=======
            
        <ul class="list-ticks--canonical twelve-col">
        	<li class="six-col">The OS and application files are kept completely separate, as a set of distinct read-only images.</li>
        	<li class="six-col last-col">Transactional, image-based delta updates for the system and applications that can always be rolled back.</li>
        	<li class="six-col">These files are read-only, which means they cannot be tampered with and can be updated perfectly and predictably every time.</li>
        	<li class="six-col last-col">Signatures and fingerprints ensure you’re running exactly what was published by the developer, no funny business even if the bits came from the internet.</li>
        	<li class="six-col">Delta management keeps the size of downloads to the bare minimum.</li>
        </ul>
    </div>
</section>

<section class="row no-border">
>>>>>>> 64afa424
    <div class="strip-inner-wrapper">
        <div class="six-col">
            <h2>Snappy architecture</h2>
            <p>There are three layers that make up a snappy machine: the system layer, provided by Canonical, a layer of frameworks that extend the base system produced by vendors in collaboration with Canonical, and a set of snappy applications, provided directly by vendors. Updating any piece just means using the new version of a read-only image. Reverting to a previous version is just as easy.</p>
        </div>
        <div class="six-col last-col">
<<<<<<< HEAD
            <img src="{{ ASSET_SERVER_URL }}917bb066-how-it-works.png" alt="" />
        </div>
    </div>
</div>
=======
        <img src="{{ ASSET_SERVER_URL }}917bb066-how-it-works.png" alt="" />
        </div>
    </div>
</section>
>>>>>>> 64afa424

{% include "shared/contextual_footers/_contextual_footer.html"  with first_item="_cloud_autopilot" second_item="_cloud_contact_us" third_item="_cloud_further_reading" %}

{% endblock content %}<|MERGE_RESOLUTION|>--- conflicted
+++ resolved
@@ -12,7 +12,6 @@
 {% endblock second_level_nav_items %}
 
 {% block content %}
-<<<<<<< HEAD
 <div class="row row-hero strip-light">
     <div class="strip-inner-wrapper equal-height">
         <div class="equal-height__item seven-col append-one">
@@ -57,57 +56,11 @@
             </div>
         </div>
 
-=======
-<section class="row row-hero equal-height">
-    <div class="strip-inner-wrapper">
-    <div class="equal-height__item eight-col">
-        <h1>Ubuntu Core on the cloud</h1>
-        <p class="intro">Snappy Ubuntu Core is the perfect system for large-scale cloud container deployments, bringing transactional updates to the world&rsquo;s favourite container platform.</p>
-        <p><a class="button--primary" href="https://developer.ubuntu.com/snappy/start">Get started with Ubuntu Core</a></p>
-    </div>
-    <div class="equal-height__item four-col last-col equal-height__align-vertically">
-	    <img src="{{ ASSET_SERVER_URL }}cde21f03-snappy.png" alt="Snappy logo" />
-    </div>
-    </div>
-</section><!-- /row -->
 
-<section class="row">
-    <div class="strip-inner-wrapper">
-        <div class="twelve-col equal-height">
-            <div class="equal-height__item eight-col">
-                <h2>Designed for Docker</h2>
-                <p>Docker is the best way to deliver applications straight from the workstation to the cloud. And a majority of developers choose Ubuntu as their base operating system, with more than seven times the adoption of the next most popular platform. Snappy Ubuntu Core makes an even crisper host for Docker deployments.</p>
-            </div>
-            <div class="four-col last-col align-center equal-height__item equal-height__align-vertically">
-                <img src="{{ ASSET_SERVER_URL }}cd8ca34e-docker-trans.png" alt="" />
-            </div>
-        </div>
-
-    	<blockquote class="pull-quote">
-    		<p><span>&ldquo;</span>Docker&rsquo;s transactional application delivery is shaping modern application development and DevOps practice, and snappy Ubuntu promises to bring the same transactional updates to the operating system itself. We&rsquo;re delighted to see the Docker ecosystem expand with this exciting new platform.<span>&rdquo;</span></p>
-    		<p><cite>Ben Golub, CEO of Docker Inc</cite></p>
-    	</blockquote>
-    </div>
-</section><!-- /.row quote no-border -->
-
-<section class="row row-grey">
-    <div class="strip-inner-wrapper">
-        <div class="twelve-col">
-            <div class="four-col">
-              <img src="{{ ASSET_SERVER_URL }}e35b1108-picto-corepower-orange.svg" alt="" class="priority-0" width="200" />
-            </div>
-            <div class="eight-col last-col">
-              <h2>Easily extensible with frameworks</h2>
-              <p>The base Ubuntu Core is deliberately tiny. This makes it more secure, and more general. Rather than force users to adopt a particular tool, we offer frameworks that extend the base system cleanly. Frameworks can be provided by any vendor in collaboration with Canonical, and they can provide services to applications that depend on them. </p>
-            </div>
-        </div>
-        
->>>>>>> 64afa424
         <div class="eight-col">
             <h2>How does it work?</h2>
             <p>Ubuntu Core emerged from a project to deliver perfect system and application updates on phones &mdash; we created the snappy technology and application confinement system to ensure a carrier-grade update experience for Ubuntu mobile users and set a new standard for mobile application security. Ubuntu Core brings that technology to the cloud.</p>
         </div>
-<<<<<<< HEAD
     
         <ul class="list-ticks--canonical twelve-col">
             <li class="six-col">The OS and application files are kept completely separate, as a set of distinct read-only images.</li>
@@ -120,37 +73,16 @@
 </div>
 
 <div class="row no-border strip-light">
-=======
-            
-        <ul class="list-ticks--canonical twelve-col">
-        	<li class="six-col">The OS and application files are kept completely separate, as a set of distinct read-only images.</li>
-        	<li class="six-col last-col">Transactional, image-based delta updates for the system and applications that can always be rolled back.</li>
-        	<li class="six-col">These files are read-only, which means they cannot be tampered with and can be updated perfectly and predictably every time.</li>
-        	<li class="six-col last-col">Signatures and fingerprints ensure you’re running exactly what was published by the developer, no funny business even if the bits came from the internet.</li>
-        	<li class="six-col">Delta management keeps the size of downloads to the bare minimum.</li>
-        </ul>
-    </div>
-</section>
-
-<section class="row no-border">
->>>>>>> 64afa424
     <div class="strip-inner-wrapper">
         <div class="six-col">
             <h2>Snappy architecture</h2>
             <p>There are three layers that make up a snappy machine: the system layer, provided by Canonical, a layer of frameworks that extend the base system produced by vendors in collaboration with Canonical, and a set of snappy applications, provided directly by vendors. Updating any piece just means using the new version of a read-only image. Reverting to a previous version is just as easy.</p>
         </div>
         <div class="six-col last-col">
-<<<<<<< HEAD
             <img src="{{ ASSET_SERVER_URL }}917bb066-how-it-works.png" alt="" />
         </div>
     </div>
 </div>
-=======
-        <img src="{{ ASSET_SERVER_URL }}917bb066-how-it-works.png" alt="" />
-        </div>
-    </div>
-</section>
->>>>>>> 64afa424
 
 {% include "shared/contextual_footers/_contextual_footer.html"  with first_item="_cloud_autopilot" second_item="_cloud_contact_us" third_item="_cloud_further_reading" %}
 

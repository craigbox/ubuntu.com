{% extends "cloud/base_cloud-v1.html" %}

{% block title %}Partners | Cloud{% endblock %}

{% block meta_description %}Canonical partners with a wide range of cloud vendors, offering engineering assistance, support and ongoing quality assurance to the ecosystem that is fast developing around Ubuntu and OpenStack.{% endblock meta_description %}

<<<<<<< HEAD
{% block second_level_nav_items %}
<div class="row">
    {% include "templates/_nav_breadcrumb-v1.html" with section_title="Cloud" page_title="Partners" %}
</div>
{% endblock second_level_nav_items %}
=======
{% block head_extra %}

<style type="text/css">
@keyframes animatedBackground {
  0% { background-position: 0 0; }
  100% { background-position: 100% 0; }
}
@-moz-keyframes animatedBackground {
  0% { background-position: 0 0; }
  100% { background-position: 100% 0; }
}
@-webkit-keyframes animatedBackground {
  0% { background-position: 0 0; }
  100% { background-position: 100% 0; }
}
@-ms-keyframes animatedBackground {
  0% { background-position: 0 0; }
  100% { background-position: 100% 0; }
}
@-o-keyframes animatedBackground {
  0% { background-position: 0 0; }
  100% { background-position: 100% 0; }
}

@keyframes changeSize {
  0% {transform: scale(1)}
  100% {transform: scale(1.1)}
}

@-moz-keyframes changeSize {
  0% {transform: scale(1)}
  100% {transform: scale(1.1)}
}

.bg-clouds, .row-hero:before {
  -webkit-animation-play-state: running;
  -o-animation-play-state: running;
  -moz-animation-play-state: running;
  animation-play-state: running;
}

.bg-clouds {
  animation: animatedBackground 100s linear infinite;
  -moz-animation: animatedBackground 100s linear infinite;
  -webkit-animation: animatedBackground 100s linear infinite;
  -ms-animation: animatedBackground 100s linear infinite;
  -o-animation: animatedBackground 100s linear infinite;
}

.bg-more-clouds {
  animation: animatedBackground 140s linear infinite;
  -moz-animation: animatedBackground 140s linear infinite;
  -webkit-animation: animatedBackground 140s linear infinite;
  -ms-animation: animatedBackground 140s linear infinite;
  -o-animation: animatedBackground 140s linear infinite;
}

.row-hero:before {
  animation: changeSize 35s linear alternate infinite;
  -moz-animation: changeSize 35s linear alternate infinite;
  -webkit-animation: changeSize 35s linear alternate infinite;
  -ms-animation: changeSize 35s linear alternate infinite;
  -o-animation: changeSize 35s linear alternate infinite;
}
</style>
{% endblock %}
>>>>>>> d2167475

{% block content %}
<section class="p-strip is-bordered">
    <div class="row">
        <div class="col-7">
            <h1>Partners</h1>
            <p>The cloud world is evolving rapidly and Ubuntu is at the centre, with world&dash;class partners and a suite of OpenStack partner programmes.</p>
        </div>
        <div class="col-5 u-align--center">
            <img src="{{ ASSET_SERVER_URL }}1c786630-image-cloud.svg" alt="Ubuntu in a cloud" />
        </div>
    </div>
</section>

<section class="p-strip is-bordered">
    <div class="row u-equal-height">
        <div class="col-4 u-hidden--small">
            <img src="{{ ASSET_SERVER_URL }}d2041fee-juju_black-orange_hex+(Alex+Milazzo's+conflicted+copy+2016-07-18).svg" alt="Juju" />
        </div>
        <div class="col-8">
            <h2>Charm partner programme</h2>
            <p>Canonical&rsquo;s Charm partner programme helps you leverage the power of Juju, the ground-breaking service modelling tool, by helping you create Juju charms for your products. Charms encapsulate all the important configuration information, defining how your services will be deployed and how they will work with other services.</p>
            <p><a href="http://partners.ubuntu.com/partner-programmes/software#charm-partner-programme">Learn more about the Charm partner programme&nbsp;&rsaquo;</a></p>
        </div>
        <div class="col-4 u-visible--small u-hidden--medium u-hidden--large u-align--center">
            <img src="{{ ASSET_SERVER_URL }}f7bff337-logo-juju-171x174.png" width="171" height="171" alt="Juju" />
        </div>
    </div>
</section>

<section class="p-strip is-bordered">
    <div class="row">
        <div class="col-8">
            <h2>Ubuntu OpenStack Interoperability Lab</h2>
            <p>Ubuntu is the world&rsquo;s most popular choice for OpenStack clouds. And as more new solutions are developed for OpenStack, interoperability between components becomes increasingly important. With the Ubuntu OpenStack Interoperability Lab, we test and integrate your hardware and software rigorously, to ensure all components can be combined reliably in real-world deployments. </p>
            <p><a href="http://partners.ubuntu.com/partner-programmes/openstack">Learn more about the Ubuntu OpenStack Interoperability Lab&nbsp;&rsaquo;</a></p>
        </div>

        <div class="col-4 p-card--highlighted u-float--right">
          <h2 class="p-card__title"><a title="Download the Ubuntu OpenStack factsheet" href="https://insights.ubuntu.com/2013/08/29/ubuntu-openstack-factsheet/" onclick="dataLayer.push({'event' : 'GAEvent', 'eventCategory' : 'resource', 'eventAction' : 'OpenStack Factsheet', 'eventLabel' : 'from ubuntu.com/cloud/partners', 'eventValue' : undefined });">Ubuntu OpenStack</a></h2>
          <p class="p-card__content">What makes up Ubuntu OpenStack? And how do all the parts fit together?</p>
          <p class="p-card__category">Factsheet</p>
        </div>
    </div>
</section>

<section class="p-strip is-bordered">
    <div class="row">
        <div class="col-4 suffix-1 prefix-1">
            <img src="{{ ASSET_SERVER_URL }}69dadbd3-logo-premiercloudpartner.svg" alt="" />
        </div>
        <div class="col-8">
            <h2>World leading public cloud partners</h2>
            <p>If you operate a public cloud or you&rsquo;re considering launching one, the Ubuntu certified public cloud programme lets you make certified, secure and up to date Ubuntu images available to your users, along with the opportunity to sell management, monitoring and commercial support from Canonical &mdash; all of which represent additional revenue opportunities.</p>
            <p><a href="http://partners.ubuntu.com/partner-programmes/public-cloud">Learn more about the Ubuntu certified public cloud programme&nbsp;&rsaquo;</a></p>
        </div>
    </div>
</section>

<section class="p-strip is-bordered">
    <div class="row">
      <h2 class="p-heading--muted u-align--center">A selection of our cloud partners</h2>
            <ul id="cloud-partners" class="p-inline-images">
              {% get_json_feed "http://partners.ubuntu.com/partners.json?programme__name=Certified%20Public%20Cloud&programme__name=Charm%20Partner%20Programme&programme__name=OpenStack&featured=true" limit=10 as cloud_partners %}
              {% for partner in cloud_partners %}
                <li class="p-inline-images__item">
                  <img class="p-inline-images__image" src="{{ partner.logo }}" alt="{{ partner.name }}" />
                </li>
              {% endfor %}
            </ul>
        <div class="col-12">
            <p class="u-align--center"><a href="http://partners.ubuntu.com/find-a-partner?programme=openstack&amp;programme=charm-partner-programme&amp;programme=certified-public-cloud" class="p-link--external">See all our cloud partners</a></p>
        </div>
    </div>
</section>

<section class="p-strip--light">
    <div class="row">
        <div class="col-4 u-align--center">
            <img src="{{ ASSET_SERVER_URL }}2cc56cf9-picto-partner-midaubergine.svg" width="160" height="160" alt="" />
        </div>
        <div class="col-8">
            <h2>Become a cloud partner</h2>
            <p>To learn more about becoming a Charm, Ubuntu certified public cloud or Ubuntu OpenStack partner, please contact us today.</p>
            <p><a href="http://partners.ubuntu.com/contact-us" class="p-button--brand">Get in touch</a> or <a href="http://partners.ubuntu.com/partnering-with-us" class="p-link--external">Learn more about partnering with us</a></p>
        </div>
    </div>
</section>

{% include "shared-v1/contextual_footers/_contextual_footer.html"  with first_item="_cloud_autopilot" second_item="_cloud_contact_us" third_item="_cloud_further_reading" %}

{% endblock content %}<|MERGE_RESOLUTION|>--- conflicted
+++ resolved
@@ -4,80 +4,7 @@
 
 {% block meta_description %}Canonical partners with a wide range of cloud vendors, offering engineering assistance, support and ongoing quality assurance to the ecosystem that is fast developing around Ubuntu and OpenStack.{% endblock meta_description %}
 
-<<<<<<< HEAD
-{% block second_level_nav_items %}
-<div class="row">
-    {% include "templates/_nav_breadcrumb-v1.html" with section_title="Cloud" page_title="Partners" %}
-</div>
-{% endblock second_level_nav_items %}
-=======
 {% block head_extra %}
-
-<style type="text/css">
-@keyframes animatedBackground {
-  0% { background-position: 0 0; }
-  100% { background-position: 100% 0; }
-}
-@-moz-keyframes animatedBackground {
-  0% { background-position: 0 0; }
-  100% { background-position: 100% 0; }
-}
-@-webkit-keyframes animatedBackground {
-  0% { background-position: 0 0; }
-  100% { background-position: 100% 0; }
-}
-@-ms-keyframes animatedBackground {
-  0% { background-position: 0 0; }
-  100% { background-position: 100% 0; }
-}
-@-o-keyframes animatedBackground {
-  0% { background-position: 0 0; }
-  100% { background-position: 100% 0; }
-}
-
-@keyframes changeSize {
-  0% {transform: scale(1)}
-  100% {transform: scale(1.1)}
-}
-
-@-moz-keyframes changeSize {
-  0% {transform: scale(1)}
-  100% {transform: scale(1.1)}
-}
-
-.bg-clouds, .row-hero:before {
-  -webkit-animation-play-state: running;
-  -o-animation-play-state: running;
-  -moz-animation-play-state: running;
-  animation-play-state: running;
-}
-
-.bg-clouds {
-  animation: animatedBackground 100s linear infinite;
-  -moz-animation: animatedBackground 100s linear infinite;
-  -webkit-animation: animatedBackground 100s linear infinite;
-  -ms-animation: animatedBackground 100s linear infinite;
-  -o-animation: animatedBackground 100s linear infinite;
-}
-
-.bg-more-clouds {
-  animation: animatedBackground 140s linear infinite;
-  -moz-animation: animatedBackground 140s linear infinite;
-  -webkit-animation: animatedBackground 140s linear infinite;
-  -ms-animation: animatedBackground 140s linear infinite;
-  -o-animation: animatedBackground 140s linear infinite;
-}
-
-.row-hero:before {
-  animation: changeSize 35s linear alternate infinite;
-  -moz-animation: changeSize 35s linear alternate infinite;
-  -webkit-animation: changeSize 35s linear alternate infinite;
-  -ms-animation: changeSize 35s linear alternate infinite;
-  -o-animation: changeSize 35s linear alternate infinite;
-}
-</style>
-{% endblock %}
->>>>>>> d2167475
 
 {% block content %}
 <section class="p-strip is-bordered">

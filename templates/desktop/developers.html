{% extends "desktop/base_desktop.html" %}

{% block title %}Desktop for developers{% endblock %}
{% block extra_body_class %}desktop-for-developers{% endblock %}

{% block second_level_nav_items %}
<div class="strip-inner-wrapper">
    {% include "templates/_nav_breadcrumb.html" with section_title="Desktop" page_title="For developers"  %}
</div>
{% endblock second_level_nav_items %}

{% block content %}
<section class="row row-hero strip-light">
    <div class="strip-inner-wrapper">
        <div class="six-col">
            <h1>Ubuntu Desktop for&nbsp;developers</h1>
            <p>Whether you&rsquo;re a mobile app developer, an engineering manager, a music or video editor or a financial analyst with large-scale models to run &mdash; in fact, anyone in need of a powerful machine for your work &mdash; Ubuntu is the ideal platform.</p>
            <p><a href="/download/desktop/" class="button--primary">Get Ubuntu now</a></p>
            {% include "desktop/shared/_share-this.html" with tweet="Check out #Ubuntu, the developers&rsquo; favourite desktop OS" %}
        </div>
    </div>
</section>

<section class="row strip-light">
    <div class="strip-inner-wrapper combined-list">
        <h2>Why use Ubuntu for development?</h2>
        <div class="combined-list">
            <ul class="list-ticks six-col">
                <li>The fastest route from development to deployment on desktop, mobile, server or cloud</li>
                <li>The desktop of choice for developers at some of the world&rsquo;s leading technology companies</li>
                <li class="last-item">The broadest and best development tools and libraries</li>
            </ul>
            <ul class="list-ticks six-col last-col">
                <li>Lightweight to either run natively or in a VM, on a PC or a Mac</li>
                <li class="last-item">Ideal for any resource-intensive environment, from data mining to large-scale financial modelling</li>
            </ul>
        </div>
    </div>
</section>

<section class="row row-good-company strip-light">
    <div class="strip-inner-wrapper">
        <div class="six-col">
            <img src="{{ ASSET_SERVER_URL }}a9948f53-desktop_graph.png" alt="17% use Ubuntu over 3% for Debian" />
            <p class="smaller">Source: Eclipse Community survey, 2014, Stackoverflow annual survey 2016</p>
            <p class="smaller">* This graph excludes non-Linux OSs</p>
        </div>
        <div class="six-col last-col">
            <h2>With Ubuntu, you&rsquo;re in good company</h2>
            <p>Ubuntu is used by thousands of development teams around the world because of its versatility, reliability, constantly updated features, and extensive developer libraries.</p>
            <p>If you&rsquo;re managing developers, Ubuntu is the best way to increase your team&rsquo;s productivity and guarantee a smooth transition from development all the way to production. Ubuntu is the world&rsquo;s most popular open source OS for both development and deployment, from the data centre to the cloud.</p>
            <p>And, as the Ubuntu OS converges, these same applications will be able to run on desktop, tablets, phone and even on the Internet of Things &mdash; one application across our full range of devices.</p>
            <p><a href="/cloud">Learn more about Ubuntu&rsquo;s cloud offering&nbsp;&rsaquo;</a></p>
        </div>
    </div>
</section>

<section class="row row-grey">
    <div class="strip-inner-wrapper">
        <h2>What&rsquo;s new in {{lts_release_no_point}}?</h2>
        <p class="eight-col">Alongside support for the very latest hardware, Ubuntu {{lts_release_no_point}} includes new versions of many core apps and developer technologies.</p>
        <div class="combined-list">
            <ul class="list-ticks six-col">
                <li>Linux 4.4 kernel</li>
                <li>Easy install of 35 different development environments with <a class="external" href="https://wiki.ubuntu.com/ubuntu-make">Ubuntu Make</a>.</li>
                <li class="last-item">LibreOffice 5.1 with improvements to menu and sidebars and support for remote servers</li>
            </ul>
            <ul class="list-ticks six-col last-col">
                <li>Firefox 45, Thunderbird 38.6 and Chromium 48 updates</li>
                <li class="last-item">Python 3.5, Golang 1.6, Unity 7.3.2, Gtk 3.16.7, Compiz 0.9.12.1 and qt 5.4.2 updates</li>
            </ul>
        </div>
        <p class="twelve-col"><a class="external" href="https://wiki.ubuntu.com/{{lts_release_name}}/ReleaseNotes">Read the full release notes</a></p>
    </div>
</section>

<section class="row row-grey">
    <div class="strip-inner-wrapper">
        <h2>What&rsquo;s new in {{latest_release_full}}?</h2>
        <p class="eight-col">
            Ubuntu {{latest_release_full}} introduces a developer preview of the Unity 8 interface.
            Designed exclusively for developers to experiment with snaps, it includes only a basic
            suite of apps, including a browser and a terminal. To access it, just select a ‘Unity 8’
            session on the Greeter login screen.</p>
        <div class="combined-list whats-new-graphic">
            <ul class="list-ticks six-col">
                <li>Unity 8 desktop interface (Ubuntu developer preview)</li>
                <li>Selective Unity 8 apps: Ubuntu Browser, System Settings, Terminal</li>
                <li class="last-item">Install and run snaps from the Terminal</li>
            </ul>
        </div>
        <p class="twelve-col"><a class="external" href="https://wiki.ubuntu.com/{{latest_release_name}}/ReleaseNotes">Read the full release notes</a></p>
    </div>
</section>

<section class="row row-developer-tools strip-light">
    <div class="strip-inner-wrapper">
        <div class="six-col">
            <h2>All the tools developers need</h2>
            <p>Whether your team uses Python, Ruby, Node.js or Java, no operating system is easier to set up than Ubuntu. Everything your developers need is just a click or an <code>apt</code> away.</p>
            <p>Want to try your hand at developing for Ubuntu? Join our worldwide app developer community.</p>
            <p><a class="external" href="https://developer.ubuntu.com">Learn more about developing for Ubuntu</a></p>
        </div>
        <div class="six-col last-col no-margin-bottom pull-right not-for-small">
            <img class="touch-border" src="{{ ASSET_SERVER_URL }}fdaec05b-desktop-developer-tools.jpg" alt="" />
        </div>
    </div>
</section>

<section class="row row-for-developers strip-light">
<<<<<<< HEAD
    <div class="strip-inner-wrapper equal-height">
        <div class="six-col equal-height__item">
            <h2>Snaps are the new apps</h2>
            <p>Ubuntu {{ lts_release_full }} introduces snaps: a new application packaging format.</p>
            <p>Snaps are Ubuntu applications that are packaged alongside all their dependencies, making them much more robust. And they couldn’t be easier to write. You can use the language of your choice, be it Python, Go, C, C++, Node JS or even .NET, then package your snap from source using Snapcraft, a new open source tool. Which means practically no learning curve. </p>
            <p>Snaps let you deliver updates unmodified, at your own pace. So whether you’re building for mobile, the desktop or the Internet of Things, there’s no faster, easier or more dependable way of getting your code to market.</p>
            <p><a class="external" href="https://developer.ubuntu.com">To find out more about snaps</a></p>
        </div>
        <div class="five-col prepend-one last-col equal-height__item equal-height__align-vertically">
            <img src="{{ ASSET_SERVER_URL }}e5388dd6-snaps-hero%403x-1.png" alt="" />
=======
    <div class="strip-inner-wrapper">
        <div class="twelve-col">
            <div class="seven-col">
                <h3>Snaps are the new apps</h3>
                <p>Ubuntu {{ lts_release_full }} introduces snaps: a new application packaging format.</p>
                <p>Snaps are Ubuntu applications that are packaged alongside all their dependencies, making them much more robust. And they couldn’t be easier to write. You can use the language of your choice, be it Python, Go, C, C++, Node JS or even .NET, then package your snap from source using Snapcraft, a new open source tool. Which means practically no learning curve. </p>
                <p>Snaps let you deliver updates unmodified, at your own pace. So whether you’re building for mobile, the desktop or the Internet of Things, there’s no faster, easier or more dependable way of getting your code to market.</p>
                <p><a class="external" href="http://snapcraft.io">To find out more about snaps</a></p>
            </div>
>>>>>>> e8459262
        </div>
    </div>
</section>

<section class="row strip-light">
    <div class="strip-inner-wrapper">
        <div class="twelve-col">
            <div class="seven-col">
                <h2>By developers, for developers</h2>
                <p>Ubuntu is the result of contributions by thousands of developers, motivated by the desire to create their own perfect developer environment. That&rsquo;s why it&rsquo;s used by some of the world&rsquo;s most exciting technology companies and it&rsquo;s why Valve decided to port its hugely popular Steam virtual games store to Ubuntu. Ubuntu runs on architectures from x86 to ARM and on cloud platforms from OpenStack to Azure and EC2. This versatility makes it the ideal choice for companies with a diverse hardware infrastructure.</p>
                <p><a class="external" href="http://ubuntu.com/certification/desktop">See all Ubuntu certified PCs</a></p>
            </div>
            <div class="five-col last-col">
                <img src="{{ ASSET_SERVER_URL }}7d0573d2-desktop-developer-developers.jpg" alt="Developer laptop" />
            </div>
        </div>
    </div>
</section>

<section class="row">
    <div class="strip-inner-wrapper">
        <div class="ten-col prepend-one">
            <blockquote class="pull-quote">
                <p><span>&ldquo;</span>Ubuntu has been the perfect OS given its popularity with developers and its cloud capabilities. That&rsquo;s why it&rsquo;s preloaded on the 4th generation of our XPS 13 laptop and our new Precision M3800 Mobile Workstation.<span>&rdquo;</span></p>
                <p><cite>Barton George, Director of developer programs at Dell services</cite></p>
            </blockquote>
        </div>
        <div class="ten-col prepend-one">
            <p><a href="https://insights.ubuntu.com/2015/04/09/designed-for-developers-dell-launches-two-new-ubuntu-based-systems/" class="external">Learn more about Dell&rsquo;s developer edition line</a></p>
        </div>
    </div>
</section>

<section class="row row-easy-deployment">
    <div class="strip-inner-wrapper">
        <div class="six-col">
            <div>
                <h2>Deployment made easy</h2>
                <p>When it comes to speed and simplicity of deployment, nothing touches Ubuntu.</p>
                <p>Taking a service developed on the desktop and running it on a server or in the cloud just works.  Ubuntu also has developed Juju, a service orchestration tool, that simplifies the often-cumbersome handover between development and ops teams &mdash; and it speeds the process up dramatically.</p>
                <p><a href="/cloud/juju">More about Juju&nbsp;&rsaquo;</a></p>
            </div>
        </div>
        <div class="four-col last-col append-one prepend-one">
            <img src="{{ ASSET_SERVER_URL }}bda34a6e-wordpress-apache-mysql-bundle-trans.svg" width="442" height="394" alt="" />
        </div>
    </div>
</section>

<section class="row no-border row-landscape strip-light">
    <div class="strip-inner-wrapper">
        <div class="five-col no-margin-bottom">
            <h2>Support tailored to developers&rsquo; needs</h2>
            <p>With Ubuntu Advantage and Landscape, you can standardise your developer workstations. It helps you manage updates, security patches, and reporting, while minimising downtime. Give your developers the freedom they want while retaining the control you need.</p>
            <p><a href="/management/">Learn more about Ubuntu Advantage&nbsp;&rsaquo;</a></p>
        </div>
        <div class="seven-col last-col not-for-small">
            <img src="{{ ASSET_SERVER_URL }}4125e046-landscape_activity.png" alt="" />
        </div>
    </div>
</section>

{% include "shared/contextual_footers/_contextual_footer.html"  with first_item="_desktop_download" second_item="_desktop_buy_preinstalled" third_item="_desktop_developer_community" %}

{% endblock content %}<|MERGE_RESOLUTION|>--- conflicted
+++ resolved
@@ -108,7 +108,6 @@
 </section>
 
 <section class="row row-for-developers strip-light">
-<<<<<<< HEAD
     <div class="strip-inner-wrapper equal-height">
         <div class="six-col equal-height__item">
             <h2>Snaps are the new apps</h2>
@@ -119,17 +118,6 @@
         </div>
         <div class="five-col prepend-one last-col equal-height__item equal-height__align-vertically">
             <img src="{{ ASSET_SERVER_URL }}e5388dd6-snaps-hero%403x-1.png" alt="" />
-=======
-    <div class="strip-inner-wrapper">
-        <div class="twelve-col">
-            <div class="seven-col">
-                <h3>Snaps are the new apps</h3>
-                <p>Ubuntu {{ lts_release_full }} introduces snaps: a new application packaging format.</p>
-                <p>Snaps are Ubuntu applications that are packaged alongside all their dependencies, making them much more robust. And they couldn’t be easier to write. You can use the language of your choice, be it Python, Go, C, C++, Node JS or even .NET, then package your snap from source using Snapcraft, a new open source tool. Which means practically no learning curve. </p>
-                <p>Snaps let you deliver updates unmodified, at your own pace. So whether you’re building for mobile, the desktop or the Internet of Things, there’s no faster, easier or more dependable way of getting your code to market.</p>
-                <p><a class="external" href="http://snapcraft.io">To find out more about snaps</a></p>
-            </div>
->>>>>>> e8459262
         </div>
     </div>
 </section>

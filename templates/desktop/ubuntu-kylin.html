--- conflicted
+++ resolved
@@ -55,11 +55,7 @@
 </div>
 
 <div class="row equal-height">
-<<<<<<< HEAD
     <div class="five-col equal-height__align-vertically">
-=======
-    <div class="five-col align-center align-vertically">
->>>>>>> 42f1fbc6
         <img src="{{ ASSET_SERVER_URL }}1a232d31-hp-partners-laptop.jpg" alt="HP laptop" width="300" />
     </div>
     <div class="seven-col equal-height__align-vertically last-col">
@@ -144,13 +140,8 @@
 	</div>
 </div>
 
-<<<<<<< HEAD
 <div class="row equal-height no-border">
 	<div class="five-col equal-height__align-vertically">
-=======
-<div class="row row-image-centered no-border">
-	<div class="five-col align-center">
->>>>>>> 42f1fbc6
 		<img src="{{ ASSET_SERVER_URL }}1097135a-image-unity8.svg" alt="" width="299" height="213" />
 	</div>
 	<div class="seven-col last-col">

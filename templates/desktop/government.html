{% extends "desktop/base_desktop.html" %}

{% block title %}For government{% endblock %}
{% block meta_keywords %}Ubuntu, Ubuntu operating system, OS, Linux, Windows alternative, Mac alternative, thin client, open-source, education, schools, IT{% endblock %}

{% block second_level_nav_items %}
    {% include "templates/_nav_breadcrumb.html" with section_title="Desktop" page_title="For government"  %}
{% endblock second_level_nav_items %}

{% block content %}

<div class="row row-hero no-border">
    <h1>Ubuntu for government</h1>
    <div class="six-col">
        <p class="intro">Ubuntu provides central and local government departments with secure, open source, cost-effective, accessible computing on an extensive range of certified hardware.</p>
        <p><a href="/desktop/contact-us" class="link-cta-ubuntu">Contact us</a></p>
        {% include "desktop/shared/_share-this.html" with tweet="Learn how #Ubuntu desktop OS helps governments around the world" %}
    </div>
</div>

<div class="row">
    <h2>Government essentials</h2>
    <div class="combined-list">
        <ul class="list-ticks six-col">
            <li>Virus free and <a href="https://www.gov.uk/government/collections/end-user-devices-security-guidance" class="external">highly secure</a></li>
            <li>Free and <a href="https://www.gov.uk/service-manual/making-software/open-source.html" class="external">open source</a> &mdash; free from licensing restrictions</li>
            <li>Microsoft-compatible office productivity suite</li>
            <li class="last-item">Long Term Support releases come with five years of security patches and updates</li>
        </ul>
        <ul class="list-ticks six-col last-col">
            <li>Open data formats built into many apps</li>
            <li>Fully translated into 40+ languages</li>
            <li>Hardware driver support and maintenance</li>
            <li class="last-item">On-site consulting services and training available</li>
        </ul>
    </div>
</div>

<div class="row row-security no-border">
    <div class="six-col append-two">
        <h2>Recognised security</h2>
        <p>UK National security  government agency (CESG) recently rated Ubuntu as the most secure operating system of the 11&nbsp;they tested. </p>
        <a href="https://insights.ubuntu.com/2014/01/10/ubuntu-scores-highest-in-uk-gov-security-assessment/" class="external">Learn more about the CESG test</a>
    </div>
</div>

<div class="row row-case-studies">
    <h2>Used by governments across the globe</h2>
    <div class="vertical-divider">
        <div class="four-col">
            <h3>La Gendarmerie Nationale, France</h3>
            <blockquote class="pull-quote">
                <p><span>&ldquo;</span>We realised that Windows would cost us &euro;2 million more than Ubuntu every year.<span>&rdquo;</span></p>
            </blockquote>
            <p><a href="https://insights.ubuntu.com/2010/11/10/la-gendarmerie-nationale-upgrades-85000-pcs-to-ubuntu-desktop-edition/" class="external">Read the <span class="accessibility-aid">'La Gendarmerie Nationale, France' </span>case study</a></p>
        </div>
        <div class="four-col">
            <h3>City of Munich, Germany</h3>
            <blockquote class="pull-quote">
                <p><span>&ldquo;</span>Ubuntu satisfies our requirements best by combining the low costs and freedom of open source software with ongoing support.<span>&rdquo;</span></p>
            </blockquote>
            <p><a href="https://insights.ubuntu.com/2014/07/07/ubuntu-and-open-source-help-the-city-of-munich-save-millions/" class="external">Read the <span class="accessibility-aid">'City of Munich, Germany' </span>case study</a></p>
        </div>
        <div class="four-col last-col">
            <h3>Uttar Pradesh Government, India</h3>
<<<<<<< HEAD
            <p class="headline">Uttar Pradesh boosted IT literacy by putting millions of laptops running Ubuntu in schools.</p>
            <p><a href="https://insights.ubuntu.com/2013/12/04/ubuntu-helps-millions-of-indian-students-to-learn/" class="external">Learn about Ubuntu in schools</a></p>
=======
            <p class="headline">Uttar Pradesh boosted IT literacy by putting millions laptops running Ubuntu in schools.</p>
            <p><a href="https://insights.ubuntu.com/2013/12/04/ubuntu-helps-millions-of-indian-students-to-learn/" class="external">Read the <span class="accessibility-aid">'Uttar Pradesh Government, India' </span>case study</a></p>
>>>>>>> 7bfd4d8c
        </div>
    </div>
</div>

<div class="row no-border equal-height row-landscape">
    <div class="five-col">
        <div>
            <h2>Government-wide support and management tools</h2>
            <p>Ubuntu Advantage is the professional support package from the experts at Canonical. Get 24/7 support with access to engineers with first-hand experience of your issues. It also includes Landscape, the Ubuntu systems management tool, for monitoring, managing, patching and compliance reporting on all your Ubuntu desktops.</p>
            <p><a href="/management">Learn about Ubuntu Advantage&nbsp;&rsaquo;</a></p>
        </div>
    </div>
    <div class="pull-right right">
        <img src="//assets.ubuntu.com/v1/0607d665-landscape-screenshot.png" class="touch-border landscape-screenshot priority-0" alt="Landscape screenshot" />
    </div>
</div>


{% include "shared/_munchkin.html" %}
{% endblock content %}<|MERGE_RESOLUTION|>--- conflicted
+++ resolved
@@ -13,7 +13,7 @@
     <h1>Ubuntu for government</h1>
     <div class="six-col">
         <p class="intro">Ubuntu provides central and local government departments with secure, open source, cost-effective, accessible computing on an extensive range of certified hardware.</p>
-        <p><a href="/desktop/contact-us" class="link-cta-ubuntu">Contact us</a></p>
+        <p><a href="/desktop/contact-us" class="button--primary">Contact us</a></p>
         {% include "desktop/shared/_share-this.html" with tweet="Learn how #Ubuntu desktop OS helps governments around the world" %}
     </div>
 </div>
@@ -63,13 +63,8 @@
         </div>
         <div class="four-col last-col">
             <h3>Uttar Pradesh Government, India</h3>
-<<<<<<< HEAD
-            <p class="headline">Uttar Pradesh boosted IT literacy by putting millions of laptops running Ubuntu in schools.</p>
-            <p><a href="https://insights.ubuntu.com/2013/12/04/ubuntu-helps-millions-of-indian-students-to-learn/" class="external">Learn about Ubuntu in schools</a></p>
-=======
             <p class="headline">Uttar Pradesh boosted IT literacy by putting millions laptops running Ubuntu in schools.</p>
             <p><a href="https://insights.ubuntu.com/2013/12/04/ubuntu-helps-millions-of-indian-students-to-learn/" class="external">Read the <span class="accessibility-aid">'Uttar Pradesh Government, India' </span>case study</a></p>
->>>>>>> 7bfd4d8c
         </div>
     </div>
 </div>
@@ -86,7 +81,4 @@
         <img src="//assets.ubuntu.com/v1/0607d665-landscape-screenshot.png" class="touch-border landscape-screenshot priority-0" alt="Landscape screenshot" />
     </div>
 </div>
-
-
-{% include "shared/_munchkin.html" %}
 {% endblock content %}
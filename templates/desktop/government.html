--- conflicted
+++ resolved
@@ -79,23 +79,14 @@
     </div>
 </section>
 
-<<<<<<< HEAD
-<div class="row no-border equal-height row-landscape">
-    <div class="five-col equal-height__item">
-        <div>
-            <h2>Government-wide support and management tools</h2>
-            <p>Ubuntu Advantage is the professional support package from the experts at Canonical. Get 24x7 support with access to engineers with first-hand experience of your issues. It also includes Landscape, the Ubuntu systems management tool, for monitoring, managing, patching and compliance reporting on all your Ubuntu desktops.</p>
-            <p><a href="/support">Learn about Ubuntu Advantage&nbsp;&rsaquo;</a></p>
-=======
 <section class="row no-border row-landscape strip-light">
     <div class="strip-inner-wrapper equal-height">
         <div class="five-col equal-height__item">
             <div>
                 <h2>Government-wide support and management tools</h2>
                 <p>Ubuntu Advantage is the professional support package from the experts at Canonical. Get 24x7 support with access to engineers with first-hand experience of your issues. It also includes Landscape, the Ubuntu systems management tool, for monitoring, managing, patching and compliance reporting on all your Ubuntu desktops.</p>
-                <p><a href="/management">Learn about Ubuntu Advantage&nbsp;&rsaquo;</a></p>
+                <p><a href="/support">Learn about Ubuntu Advantage&nbsp;&rsaquo;</a></p>
             </div>
->>>>>>> d940fac3
         </div>
     </div>
 </section>

--- conflicted
+++ resolved
@@ -94,8 +94,6 @@
 </section>
 
 <section class="p-strip is-bordered">
-<<<<<<< HEAD
-=======
   <div class="row u-equal-height u-vertically-center">
     <div class="col-8">
       <h2>In partnership with Google GKE</h2>
@@ -109,7 +107,6 @@
 </section>
 
 <section class="p-strip is-bordered">
->>>>>>> 5cbefc4c
   <div class="row">
     <h2>Why choose the Canonical distribution?</h2>
     <p>Google, Microsoft, and many other institutions run Kubernetes on Ubuntu because we focus on the latest container capabilities in modern kernels. That&rsquo;s why it&rsquo;s the top choice for enterprise Kubernetes, too.</p>

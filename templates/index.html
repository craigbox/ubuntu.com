{% extends "base_index.html" %}

{% block head_extra %}
{% endblock %}

{#
  TAKEOVER INSTRUCTIONS

  - A takeover can belong to more than one language group and therefore
    you can build a queue of them to rotate based on the user's language
    settings. For example data-lang="de" will be for german only, while
    data-lang="en,de" will be for english and german.
  - Additionally, you should add a lang="en-gb" or lang="de" for the
    takeovers to allow for automatic translation

    EXAMPLE SECTION TAG

      section lang="en" data-lang="en" class="p-strip is-deep p-takeover--robotics js-takeover {% if not default %}u-hide{% endif %}" {% if default %}data-default="true"{% endif %}

  - Also, add a 'with default=True' below for one takeover to be the default
  
  #}

{% block takeover_content %}
<<<<<<< HEAD
  {% include "takeovers/_robotics-takeover.html" with nojs_fallback=True %}
  {% include "takeovers/_multicloud-operations.html" %}
  {% include "takeovers/_financial-services.html" %}
  {% include "takeovers/_ai_webinar-2018-10-01.html" %}
=======
    {% include "takeovers/_robotics-takeover.html" with default=True %}
    {% include "takeovers/_multicloud-operations.html" %}
    {% include "takeovers/_financial-services.html" %}
    {% include "takeovers/_de-vmware-to-os.html" %}
>>>>>>> 51047918
{% endblock takeover_content %}<|MERGE_RESOLUTION|>--- conflicted
+++ resolved
@@ -22,15 +22,8 @@
   #}
 
 {% block takeover_content %}
-<<<<<<< HEAD
   {% include "takeovers/_robotics-takeover.html" with nojs_fallback=True %}
   {% include "takeovers/_multicloud-operations.html" %}
   {% include "takeovers/_financial-services.html" %}
   {% include "takeovers/_ai_webinar-2018-10-01.html" %}
-=======
-    {% include "takeovers/_robotics-takeover.html" with default=True %}
-    {% include "takeovers/_multicloud-operations.html" %}
-    {% include "takeovers/_financial-services.html" %}
-    {% include "takeovers/_de-vmware-to-os.html" %}
->>>>>>> 51047918
 {% endblock takeover_content %}
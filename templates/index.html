--- conflicted
+++ resolved
@@ -134,18 +134,12 @@
     </div>
 </section>
 
-<style type="text/css">
+{% comment %}
     /* background image for the event feature */
     /* get original using this //maps.googleapis.com/maps/api/staticmap?center=Tokyo%2C+Japan&zoom=14&scale=2&size=1200x320&maptype=satellite but with the location details from the insights event */
     /*.featured--event:before { background-image: url('//assets.ubuntu.com/v1/62b7ce67-pasadena.png?fmt=jpg&q=20'); }*/
-</style>
+{% endcomment %}
 
 {% include "shared/_device_animation.html" %}
-
-<<<<<<< HEAD
-    {% include "takeovers/_snapdeal_launch_takeover.html" %}
-    {% include "takeovers/_footer_homepage.html" %}
-=======
 </div>
->>>>>>> 7bfd4d8c
 {% endblock takeover_content %}
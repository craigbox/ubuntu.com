--- conflicted
+++ resolved
@@ -34,12 +34,8 @@
   {% include "takeovers/_anbox-takeover.html" %}
   {% include "takeovers/_vmware-to-charmed-openstack.html" %}
   {% include "takeovers/_451-microk8s.html" %}
-<<<<<<< HEAD
-  {% include "takeovers/_ubuntu-masters-takeover.html" %}
+  {% include "takeovers/_ai-edge-webinar.html" %}
   {% include "takeovers/_dell-kubernetes-webinar.html" %}
-=======
-  {% include "takeovers/_ai-edge-webinar.html" %}
->>>>>>> b58aee0c
 {% endblock takeover_content %}
 
 {#

--- conflicted
+++ resolved
@@ -22,15 +22,8 @@
   #}
 
 {% block takeover_content %}
-<<<<<<< HEAD
-  {% include "takeovers/_robotics-takeover.html" with nojs_fallback=True %}
-  {% include "takeovers/_multicloud-operations.html" %}
-  {% include "takeovers/_financial-services.html" %}
-  {% include "takeovers/_ai_webinar-2018-10-01.html" %}
-=======
     {% include "takeovers/_multicloud-operations.html" with default=True %}
     {% include "takeovers/_fing_webinar.html" %}
     {% include "takeovers/_ai_webinar-2018-10-01.html" %}
     {% include "takeovers/_de-vmware-to-os.html" %}
->>>>>>> 40badb19
 {% endblock takeover_content %}
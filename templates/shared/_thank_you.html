--- conflicted
+++ resolved
@@ -1,10 +1,5 @@
-<<<<<<< HEAD
 <section class="row row-hero no-border equal-height">
-  {% if level_1 == "tablet" or level_1 == "phone" or level_1 == "download" or level_1 == "server" %}<div class="strip-inner-wrapper">{% endif %}
-=======
-<div class="row row-hero no-border equal-height">
-  {% if level_1 == "tablet" or level_1 == "phone" or level_1 == "download" or level_1 == "desktop" %}<div class="strip-inner-wrapper">{% endif %}
->>>>>>> 186ca555
+  {% if level_1 == "tablet" or level_1 == "phone" or level_1 == "download" or level_1 == "server" or level_1 == "cloud" or level_1 == "desktop" %}<div class="strip-inner-wrapper">{% endif %}
 	<div class="thank-you eight-col equal-height__item">
 		<h1>Thank you for {{ thanks_context }}</h1>
 		<p class="intro">A member of our team will be in touch {{ details }}within <strong>one working day</strong></p>
@@ -12,12 +7,7 @@
 	<div class="four-col last-col equal-height__item equal-height__align-vertically">
 		<img src="{{ ASSET_SERVER_URL }}52d53696-picto-thankyou-midaubergine.svg" alt="smile" width="200" height="200" />
 	</div>
-<<<<<<< HEAD
 </section>
-  {% if level_1 == "tablet" or level_1 == "phone" or level_1 == "download" or level_1 == "server" %}</div>{% endif %}
-=======
-</div>
-  {% if level_1 == "tablet" or level_1 == "phone" or level_1 == "download" or level_1 == "desktop" %}</div>{% endif %}
->>>>>>> 186ca555
+  {% if level_1 == "tablet" or level_1 == "phone" or level_1 == "download" or level_1 == "server" or level_1 == "cloud" or level_1 == "desktop" %}</div>{% endif %}
 
 {% include "shared/_thank_you_footer.html" %}
--- conflicted
+++ resolved
@@ -19,11 +19,7 @@
       <li class="p-list__item is-ticked">Lifecycle management</li>
       <li class="p-list__item is-ticked">Backup and recovery</li>
     </ul>
-<<<<<<< HEAD
-    <p><a href="/containers/contact-us?product=kubernetes-explorer">Contact us about Kubernetes Explorer&nbsp;&rsaquo;</a></p>
-=======
     <p><a href="/kubernetes/contact-us?product=kubernetes-explorer">Contact us about Kubernetes Explorer&nbsp;&rsaquo;</a></p>
->>>>>>> 272cf63e
   </div>
   <div class="col-6 p-card">
     <div class="p-card__header">
@@ -38,11 +34,7 @@
       <li class="p-list__item is-ticked">Calico, Canal, Flannel networking</li>
       <li class="p-list__item is-ticked">3 days on-site in-person Canonical Kubernetes training</li>
     </ul>
-<<<<<<< HEAD
-    <p><a href="/containers/contact-us?product=kubernetes-discoverer">Contact us about Kubernetes Discoverer&nbsp;&rsaquo;</a></p>
-=======
     <p><a href="/kubernetes/contact-us?product=kubernetes-discoverer">Contact us about Kubernetes Discoverer&nbsp;&rsaquo;</a></p>
->>>>>>> 272cf63e
   </div>
   <div class="col-6 p-card">
     <div class="p-card__header">
@@ -62,10 +54,6 @@
       <li class="p-list__item is-ticked">Application Catalog</li>
       <li class="p-list__item is-ticked">2 days on-site in-person Knowledge Transfer to Kubernetes Operators</li>
     </ul>
-<<<<<<< HEAD
-    <p><a href="/containers/contact-us?product=kubernetes-discoverer-plus">Contact us about Kubernetes Discoverer Plus&nbsp;&rsaquo;</a></p>
-=======
     <p><a href="/kubernetes/contact-us?product=kubernetes-discoverer-plus">Contact us about Kubernetes Discoverer Plus&nbsp;&rsaquo;</a></p>
->>>>>>> 272cf63e
   </div>
 </div>
--- conflicted
+++ resolved
@@ -13,11 +13,7 @@
         </span>
       </li>
       <li class="p-list__item u-no-margin--top">
-<<<<<<< HEAD
-        In submitting this form, I confirm that I have read and agree to <a href="/legal/dataprivacy/newsletter">Canonical&rsquo;s Privacy Notice</a> and <a href="/legal/terms-and-policies/privacy-policy">Privacy Policy</a>.
-=======
         <p>In submitting this form, I confirm that I have read and agree to <a href="/legal/dataprivacy/newsletter">Canonical&rsquo;s Privacy Notice</a> and <a href="/legal/terms-and-policies/privacy-policy">Privacy Policy</a>.</p>
->>>>>>> 272cf63e
       </li>
       <li class="p-list__item">
         <span class="u-off-screen"><input type="text" name="_marketo_comments" value=""></span>

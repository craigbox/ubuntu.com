--- conflicted
+++ resolved
@@ -15,19 +15,11 @@
 		<h2>Fact: Landscape saves you money</h2>
 		<p>Thousands of organisations around the world have already seen the ROI Landscape delivers, when used in conjunction with their Ubuntu deployments. And, following research undertaken this year by Enterprise Management Associates, it&rsquo;s now official: if you&rsquo;re using Ubuntu at scale, Landscape will save you money.</p>
 		<p class="twelve-col"><a class="button--primary" href="https://landscape.canonical.com/trial-registration">Get a free 30-day trial</a> or <a href="/management/contact-us">contact us about Landscape&nbsp;&rsaquo;</a></p>
-<<<<<<< HEAD
 	</div>
 	<div class="four-col last-col equal-height__align-vertically">
 		<img src="{{ ASSET_SERVER_URL }}c74f59b7-picto-reducecosts-warmgrey.svg" width="200" height="200" alt="" class="priority-0" />
 	</div>
 </div>
-=======
-	</div><!-- /.seven-col -->
-	<span>
-		<img src="{{ ASSET_SERVER_URL }}c74f59b7-picto-reducecosts-warmgrey.svg" width="200" height="200" alt="" class="priority-0" />
-	</span>
-</div><!-- /.row .row-hero -->
->>>>>>> 42f1fbc6
 
 <div class="row stats-panel">
 	<p class="first">According to new data from EMA, Landscape could save a thousand-desktop firm over &#36;200,000 in just three years. <a class="external" href="https://insights.ubuntu.com/2014/06/12/enterprise-class-ubuntu-management-with-canonical-landscape/">Read the TCO analysis from Enterprise Management Associates</a></p>
@@ -89,6 +81,4 @@
 	</div><!-- /.six-col -->
 </div><!-- /.row -->
 
-
-
 {% endblock content %}
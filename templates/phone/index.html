{% extends "phone/base_phone.html" %}

{% block title %}Ubuntu on phones{% endblock %}

{% block meta_description %}With a radical new paradigm that makes it quicker and easier to find content and services than ever before, the beautifully designed Ubuntu phone is the opportunity the mobile industry has been waiting for.{% endblock %}

{% block meta_keywords %}Ubuntu, phone, smartphone, mobile, cellphone, cell, OS, operating system, platform, open source, Linux, Canonical, OEM, network operator, Android, touch, handheld, multitouch, device, form factor, gestures, edge magic, PC, desktop, convergence, enterprise{% endblock %}

{% block extra_body_class %}phone-home{% endblock %}

{% block second_level_nav_items %}
	{% include "templates/_nav_breadcrumb.html" with section_title="Phone" page_title="Overview"  %}
{% endblock second_level_nav_items %}

{% block content %}
<div class="row row-hero no-border">
    <div class="for-mobile"><img src="//assets.ubuntu.com/v1/f2758930-image-phone-hero-bq.jpg?w=768" alt="" /></div>
	<div class="the-video">
		<p class="right">
			<a href="#" class="slideless close-video">Close the video <img src="//assets.ubuntu.com/v1/c51c1c63-close-button.png" width="24" height="24" alt="" /></a>
		</p>
		<div></div>
	</div>
	<div class="row-content">
		<div class="five-col">
			<h1>Life at your fingertips</h1>
			<p class="intro">Ubuntu introduces a new way to enjoy content and services on smartphones, without relying on&nbsp;traditional apps.</p>
			<p class="video-link"><a href="//www.youtube.com/watch?v=-dpfHYpfEXY&amp;hd=1" class="show-video link-cta-ubuntu">Watch the video</a></p>
			<div class="video-container for-mobile">
				<iframe src="//www.youtube.com/embed/-dpfHYpfEXY" allowfullscreen></iframe>
			</div>
		</div>
	</div>
</div>

<div class="row row--access-content no-border">
  <div class="for-small eight-col align-center">
    <img src="//assets.ubuntu.com/v1/f53f70fe-image-phone-scopes.jpg?w=480" alt="" />
  </div>
  <div class="four-col last-col prepend-eight">
    <div>
      <h2>Access content and services naturally through scopes</h2>
      <p class="clear">Ubuntu&rsquo;s unique scopes brings everything you need to one screen without the need to open and switch between multiple apps.The Ubuntu Phone has been built to revolve around you and the content and services you use the most.</p>
      <p class="no-margin-bottom"><a href="/phone/features">Learn more about scopes&nbsp;&rsaquo;</a></p>
    </div>
  </div>
</div>

<div class="row row--beautiful-design no-border">
  <div class="eight-col for-small">
    <img src="https://assets.ubuntu.com/v1/824ad81d-image-phone-beautifully%402x.jpg" alt="" />
  </div>
	<div class="four-col last-col">
		<h2>Beautifully designed&nbsp;features</h2>
		<p>Ubuntu Phone has been designed with obsessive attention to detail. Form follows function throughout, from the ever-changing welcome screen to essentials like messaging and alarms. And the Launcher puts it all at your fingertips, whatever you&rsquo;re doing with your phone.</p>
		<p><a href="/phone/features">See what Ubuntu can do&nbsp;&rsaquo;</a></p>
	</div>
</div>

<div class="row row--devices">
	<div class="four-col align-center">
		<img src="//assets.ubuntu.com/v1/8c9857e2-image-available-from.jpg" alt="Ubuntu devices" />
	</div>
	<div class="prepend-one seven-col last-col">
		<h2>Available from our partners</h2>
		<p>Ubuntu phones are now available for sale worldwide. You can purchase directly from our partners, such as BQ and Snapdeal.</p>
		<p><a href="/phone/devices">Learn more about our range of devices&nbsp;&rsaquo;</a></p>
	</div>
</div>

<div class="row">
    <h2 class="twelve-col"><a class="external" href="http://ubuntu-phone.eu/">Check out the latest phone news</a></h2>
        <div id="phone-news-feed" class="twelve-col"></div>
        <script>
					$(function() {
		          $.getFeed({
		            url: 'http://www.stmgrts.org.uk/taleo/phone_twitter.xml', //need a proxy for this
		            success: function(feed) {
		              var html = "<ul class='phone-news-feed__list twelve-col no-bullets vertical-divider'>";
		              for(var i = 0; i < feed.items.length && i < 3; i++) {
		                var item = feed.items[i];
		                var lastClass = "";
										if (i != 0 && i % 3 == 0) {
                        lastClass = ' last-col';
                    }
										var d = $.trim(item.description);
		                html += "<li class='phone-news-feed__item four-col" + lastClass + "'><h3>" + item.title + "</h3><p>" + d + "</p><p class='phone-news-feed__category note'>" + item.category + "</p></li>"

<<<<<<< HEAD
<div class="row--beautiful-design edge-magic row no-border">
    <div class="eight-col">
        <ul id="card-list" class="slider-animation no-bullets inline-list">
            <li class="card-one"></li>
            <li class="card-two"></li>
            <li class="card-three"></li>
            <li class="card-four"></li>
            <li class="card-five"></li>
        </ul>
    </div>
	<div class="row--beautiful-design__content four-col last-col">
		<h2>Beautifully designed&nbsp;features</h2>
		<p>Ubuntu Phone has been designed with obsessive attention to detail. Form follows function throughout, from the ever-changing welcome screen to essentials like messaging and alarms. And the Launcher puts it all at your fingertips, whatever you&rsquo;re doing with your phone.</p>
		<p><a href="/phone/features">See what Ubuntu can do&nbsp;&rsaquo;</a></p>
	</div><!-- /.col -->
</div><!-- /.row -->
=======
		              }
		              html += "</ul>";
		              if ($('#phone-news-feed')) {
		                $('#phone-news-feed').append(html);
		              }
		            }
		          });
		        });
        </script>
</div>
{% block head_extra %}
>>>>>>> 7bfd4d8c

<script src="//assets.ubuntu.com/v1/c954db4a-jfeed_prm.js"></script>
{% endblock %}

{% include "shared/_open_source_phone.html" %}
{% endblock content %}<|MERGE_RESOLUTION|>--- conflicted
+++ resolved
@@ -25,7 +25,7 @@
 		<div class="five-col">
 			<h1>Life at your fingertips</h1>
 			<p class="intro">Ubuntu introduces a new way to enjoy content and services on smartphones, without relying on&nbsp;traditional apps.</p>
-			<p class="video-link"><a href="//www.youtube.com/watch?v=-dpfHYpfEXY&amp;hd=1" class="show-video link-cta-ubuntu">Watch the video</a></p>
+			<p class="video-link"><a href="//www.youtube.com/watch?v=-dpfHYpfEXY&amp;hd=1" class="show-video button--primary">Watch the video</a></p>
 			<div class="video-container for-mobile">
 				<iframe src="//www.youtube.com/embed/-dpfHYpfEXY" allowfullscreen></iframe>
 			</div>
@@ -85,25 +85,6 @@
                     }
 										var d = $.trim(item.description);
 		                html += "<li class='phone-news-feed__item four-col" + lastClass + "'><h3>" + item.title + "</h3><p>" + d + "</p><p class='phone-news-feed__category note'>" + item.category + "</p></li>"
-
-<<<<<<< HEAD
-<div class="row--beautiful-design edge-magic row no-border">
-    <div class="eight-col">
-        <ul id="card-list" class="slider-animation no-bullets inline-list">
-            <li class="card-one"></li>
-            <li class="card-two"></li>
-            <li class="card-three"></li>
-            <li class="card-four"></li>
-            <li class="card-five"></li>
-        </ul>
-    </div>
-	<div class="row--beautiful-design__content four-col last-col">
-		<h2>Beautifully designed&nbsp;features</h2>
-		<p>Ubuntu Phone has been designed with obsessive attention to detail. Form follows function throughout, from the ever-changing welcome screen to essentials like messaging and alarms. And the Launcher puts it all at your fingertips, whatever you&rsquo;re doing with your phone.</p>
-		<p><a href="/phone/features">See what Ubuntu can do&nbsp;&rsaquo;</a></p>
-	</div><!-- /.col -->
-</div><!-- /.row -->
-=======
 		              }
 		              html += "</ul>";
 		              if ($('#phone-news-feed')) {
@@ -115,8 +96,6 @@
         </script>
 </div>
 {% block head_extra %}
->>>>>>> 7bfd4d8c
-
 <script src="//assets.ubuntu.com/v1/c954db4a-jfeed_prm.js"></script>
 {% endblock %}
 

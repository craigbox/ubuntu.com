--- conflicted
+++ resolved
@@ -14,85 +14,13 @@
 {% block extra_body_class %}phone-home{% endblock %}
 
 {% block second_level_nav_items %}
-<<<<<<< HEAD
-<div class="strip-inner-wrapper">
-	{% include "templates/_nav_breadcrumb.html" with section_title="Phone" page_title="Overview"  %}
-</div>
-=======
     <div class="strip-inner-wrapper">
         {% include "templates/_nav_breadcrumb.html" with section_title="Phone" page_title="Overview"  %}
     </div>
->>>>>>> 0cf64ebd
 {% endblock second_level_nav_items %}
 
 {% block content %}
 <div class="row row-hero no-border">
-<<<<<<< HEAD
-  <div class="strip-inner-wrapper">
-    <div class="for-mobile">
-      <img src="{{ ASSET_SERVER_URL }}f2758930-image-phone-hero-bq.jpg?w=768" alt="">
-    </div>
-    <p class="close-vid-link">
-      <a href="#" class="slideless close-video">Close the video <img src="/static/u/img/devices/close-button.png" width="24" height="24" alt=""></a>
-    </p>
-    <div class="the-video">
-      <div></div>
-    </div>
-    <div class="row-content hide-me show-me">
-      <div class="five-col">
-        <h1>Life at your fingertips</h1>
-        <p class="intro">Ubuntu introduces a new way to enjoy content and services on smartphones, without relying on&nbsp;traditional apps.</p>
-        <p class="video-link"><a href="#_" class="show-video button--primary">Watch the video</a></p>
-        <div class="video-container for-mobile">
-          <iframe src="//www.youtube.com/embed/-dpfHYpfEXY" allowfullscreen=""></iframe>
-        </div>
-      </div>
-	  </div>
-  </div>
-</div>
-
-<div class="row row--access-content no-border strip-light">
-	<div class="strip-inner-wrapper">
-	  <div class="for-small eight-col align-center">
-	    <img src="{{ ASSET_SERVER_URL }}67ebf789-scopes-row.jpg?w=480" alt="" />
-	  </div>
-	  <div class="four-col last-col prepend-eight">
-	    <div class="scopes-text">
-	      <h2>Access content and services naturally through scopes</h2>
-	      <p class="clear">Ubuntu&rsquo;s unique scopes brings everything you need to one screen without the need to open and switch between multiple apps.The Ubuntu Phone has been built to revolve around you and the content and services you use the most.</p>
-	      <p class="no-margin-bottom"><a href="/phone/features">Learn more about scopes&nbsp;&rsaquo;</a></p>
-	    </div>
-	  </div>
-	</div>
-</div>
-
-<div class="row row--beautiful-design no-border">
-	<div class="strip-inner-wrapper">
-	  <div class="eight-col for-small">
-	    <img src="{{ ASSET_SERVER_URL }}91d3d632-beautiful-features.jpg?w=412" alt="Calendar app on Ubuntu phone" />
-	  </div>
-		<div class="four-col last-col">
-			<h2>Beautifully designed&nbsp;features</h2>
-			<p>Ubuntu Phone has been designed with obsessive attention to detail. Form follows function throughout, from the ever-changing welcome screen to essentials like messaging and alarms. And the Launcher puts it all at your fingertips, whatever you&rsquo;re doing with your phone.</p>
-			<p><a href="/phone/features">See what Ubuntu can do&nbsp;&rsaquo;</a></p>
-		</div>
-	</div>
-</div>
-
-<div class="row row--devices strip-light">
-	<div class="strip-inner-wrapper clearfix flex-container">
-		<div class="five-col align-center">
-			<img src="{{ ASSET_SERVER_URL }}8bc779a5-available-row.png" alt="Ubuntu devices" />
-		</div>
-		<div class="prepend-one five-col last-col vertically-center">
-			<div>
-				<h2>Available from our partners</h2>
-				<p>Ubuntu phones are now available for sale worldwide. You can purchase directly from our partners, such as BQ and Snapdeal.</p>
-				<p><a href="/phone/devices">Learn more about our range of devices&nbsp;&rsaquo;</a></p>
-			</div>
-		</div>
-	</div>
-=======
     <div class="strip-inner-wrapper">
   <div class="for-mobile">
         <img
@@ -177,7 +105,6 @@
             </div>
         </div>
     </div>
->>>>>>> 0cf64ebd
 </div>
 
 <div class="row strip-light">
@@ -208,21 +135,12 @@
               });
             });
       </script>
-<<<<<<< HEAD
-		</div>
-	</div>
-=======
         </div>
     </div>
 {% block head_extra %}
 
 <script src="{{ ASSET_SERVER_URL }}c954db4a-jfeed_prm.js"></script>
 {% endblock %}
->>>>>>> 0cf64ebd
 
 {% include "shared/_open_source_phone.html" %}
-{% endblock content %}
-
-{% block head_extra %}
-<script src="{{ ASSET_SERVER_URL }}c954db4a-jfeed_prm.js"></script>
-{% endblock %}+{% endblock content %}
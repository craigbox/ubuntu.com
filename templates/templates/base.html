--- conflicted
+++ resolved
@@ -68,97 +68,8 @@
       <iframe src="https://www.googletagmanager.com/ns.html?id=GTM-K92JCQ" height="0" width="0" style="display:none;visibility:hidden"></iframe>
     </noscript>
     <!-- end google tag manager -->
-<<<<<<< HEAD
-
-    <header id="navigation" class="p-navigation" role="banner">
-      {% block header_banner %}
-      <div class="row p-navigation__row">
-        <div class="p-navigation__logo">
-          <a class="p-navigation__link" href="/">
-            <svg xmlns="//www.w3.org/2000/svg" width="107" height="25" viewBox="0 0 107 25"><g><circle fill="#fff" cx="100.596" cy="7.374" r="6.403"/><path fill="#DD4814" d="M96.6 6.605c-.424 0-.768.344-.768.77 0 .423.344.768.768.768.425 0 .772-.345.772-.768 0-.426-.347-.77-.772-.77zm5.494 3.498c-.365.21-.492.682-.282 1.047.214.372.685.497 1.05.284.37-.21.497-.682.282-1.05-.212-.37-.682-.495-1.05-.28zm-3.822-2.728c0-.76.378-1.434.956-1.84l-.562-.943c-.675.45-1.176 1.138-1.384 1.943.246.2.398.5.398.84 0 .337-.152.64-.398.838.208.805.71 1.492 1.384 1.94l.562-.94c-.578-.406-.956-1.08-.956-1.838zm2.246-2.25c1.177 0 2.14.902 2.24 2.052l1.098-.02c-.055-.845-.425-1.61-.994-2.165-.295.108-.634.093-.925-.078-.292-.168-.473-.452-.524-.76-.285-.078-.584-.12-.895-.12-.53 0-1.032.124-1.48.344l.535.958c.287-.135.61-.21.945-.21zm0 4.497c-.336 0-.658-.076-.945-.21l-.535.958c.447.22.95.344 1.48.344.312 0 .61-.04.895-.12.05-.31.232-.595.524-.762.294-.168.63-.186.925-.073.57-.563.938-1.324.994-2.17l-1.098-.016c-.1 1.147-1.063 2.048-2.24 2.048zm1.576-4.976c.368.213.838.088 1.05-.282.215-.367.088-.84-.28-1.052-.366-.21-.837-.085-1.05.283-.213.367-.086.838.28 1.05z"/><path fill="#fff" d="M12.807 24.177c-.65.162-1.51.337-2.577.518-1.068.184-2.304.276-3.704.276-1.222 0-2.247-.178-3.082-.534-.833-.355-1.503-.858-2.01-1.51-.51-.65-.875-1.418-1.098-2.3C.11 19.738 0 18.76 0 17.68V8.778h2.835v8.293c0 1.933.304 3.316.916 4.148.61.834 1.637 1.25 3.08 1.25.304 0 .62-.01.945-.032.326-.02.632-.045.914-.075.284-.03.544-.06.778-.09.234-.032.4-.065.504-.108V8.778h2.835v15.4zM19.728 9.478c.347-.222.87-.458 1.572-.7.7-.243 1.507-.367 2.424-.367 1.137 0 2.148.206 3.033.61.886.406 1.632.977 2.243 1.71.607.73 1.07 1.604 1.385 2.62.317 1.017.474 2.136.474 3.356 0 1.28-.188 2.433-.566 3.46-.377 1.026-.91 1.895-1.6 2.606-.692.714-1.524 1.26-2.502 1.647-.973.387-2.07.58-3.293.58-1.322 0-2.49-.093-3.507-.276-1.016-.183-1.85-.367-2.5-.55V1.46l2.836-.488v8.506h-.002zm0 12.684c.285.084.686.16 1.206.23.517.073 1.16.107 1.935.107 1.522 0 2.745-.505 3.658-1.51.915-1.007 1.373-2.435 1.373-4.284 0-.813-.08-1.575-.244-2.288-.163-.712-.428-1.326-.793-1.845-.366-.52-.84-.923-1.416-1.22-.582-.296-1.278-.443-2.09-.443-.774 0-1.484.133-2.135.395-.65.267-1.15.54-1.495.825v10.032zM46.684 24.177c-.65.162-1.51.337-2.576.518-1.067.184-2.303.276-3.707.276-1.218 0-2.245-.178-3.078-.534-.833-.355-1.504-.858-2.01-1.51-.512-.65-.876-1.418-1.1-2.3-.223-.887-.334-1.866-.334-2.945V8.78h2.835v8.293c0 1.933.304 3.316.914 4.148.61.834 1.636 1.25 3.08 1.25.305 0 .622-.01.947-.032.325-.02.63-.045.915-.075.283-.03.543-.06.778-.09.232-.033.4-.066.503-.11V8.78h2.836v15.4h-.002zM50.77 9.236c.65-.164 1.513-.335 2.592-.52 1.077-.18 2.316-.273 3.72-.273 1.262 0 2.307.178 3.14.533.835.356 1.5.853 1.998 1.494.498.64.85 1.408 1.053 2.3.202.898.304 1.882.304 2.96v8.904H60.74V16.34c0-.977-.066-1.81-.197-2.5-.132-.694-.35-1.25-.656-1.677-.303-.43-.712-.738-1.22-.93-.507-.197-1.14-.292-1.89-.292-.305 0-.62.013-.943.033-.326.02-.637.046-.93.076-.3.03-.56.066-.795.106-.236.04-.403.072-.504.09v13.387H50.77V9.236zM70.132 8.778h6.008v2.378h-6.008v7.32c0 .79.062 1.45.185 1.965.12.52.304.928.548 1.222.244.292.55.5.914.625.366.122.793.182 1.28.182.873 0 1.564-.097 2.075-.29.507-.194.853-.33 1.035-.413l.61 2.32c-.284.142-.788.324-1.51.547-.72.225-1.538.338-2.453.338-1.078 0-1.968-.137-2.67-.413-.7-.276-1.264-.686-1.69-1.235-.428-.548-.728-1.224-.9-2.027-.174-.805-.26-1.734-.26-2.79V4.356l2.834-.49V8.78h.002zM91.57 24.177c-.653.162-1.51.337-2.58.518-1.066.184-2.3.276-3.7.276-1.222 0-2.247-.178-3.08-.534-.837-.355-1.507-.858-2.014-1.51-.51-.65-.873-1.418-1.1-2.3-.22-.887-.335-1.866-.335-2.945V8.78h2.84v8.293c0 1.933.304 3.316.913 4.148.61.834 1.637 1.25 3.08 1.25.305 0 .62-.01.946-.032.322-.02.628-.045.913-.075.284-.03.546-.06.777-.09.234-.033.403-.066.505-.11V8.78h2.837v15.4h-.002z"/></g></svg>
-          </a>
-        </div>
-
-
-
-        <a href="#navigation" class="p-navigation__toggle--open" title="menu">Menu</a>
-        <a href="#navigation-closed" class="p-navigation__toggle--close" title="close menu">Menu</a>
-
-        <div class="p-site-search">
-          <div class="search-toggle u-hide--large">
-            <a href="#google-appliance-search-form" class="search-toggle__link"></a>
-          </div>
-        </div>
-
-        <nav class="p-navigation__nav">
-          <span class="u-off-screen">
-            <a href="#main-content">Jump to main content</a>
-          </span>
-          <ul class="p-navigation__links">
-            {% include 'templates/_menu_section.html' with section=nav_sections.cloud %}
-            {% include 'templates/_menu_section.html' with section=nav_sections.server %}
-            {% include 'templates/_menu_section.html' with section=nav_sections.containers %}
-            {% include 'templates/_menu_section.html' with section=nav_sections.desktop %}
-            {% include 'templates/_menu_section.html' with section=nav_sections.core %}
-            {% include 'templates/_menu_section.html' with section=nav_sections.iot %}
-            {% include 'templates/_menu_section.html' with section=nav_sections.support %}
-            {% include 'templates/_menu_section.html' with section=nav_sections.resources %}
-            {% include 'templates/_menu_section.html' with section=nav_sections.download %}
-          </ul>
-        </nav>
-
-        <form action="/search" class="p-site-search__form u-hide--small u-hide--medium u-visible--large" id="google-appliance-search-form">
-          <label for="edit-keys" class="u-off-screen">Search</label>
-          <input type="search" maxlength="255" name="q" id="edit-keys" class="p-site-search__input" placeholder="Search" value="{{ query }}" autofocus />
-          <button type="submit" class="p-site-search__button">
-            <svg class="u-hide--small u-hide--medium" xmlns='http://www.w3.org/2000/svg' width='28' height='28' viewBox='0 0 90 90'><g color='#fff'><path fill='none' stroke-width='4' d='M0 0h90v90H0z'/><path d='M69 36.5a33 33.5 0 1 1-66 0 33 33.5 0 1 1 66 0z' transform='matrix(.636 0 0 .627 16.114 16.12)' fill='none' stroke='#fff' stroke-width='9.5'/><path d='M55.77 52.92L52.94 55.75l14 14 2.83-2.83-14-14z' fill='#fff' stroke-width='6' class='s0'/></g></svg>
-          </button>
-        </form>
-
-      </div>
-    {% endblock header_banner %}
-    </header>
-
-    {% if breadcrumbs %}
-      <nav class="p-breadcrumbs nav-secondary clearfix">
-        <div class="row nav-secondary__row">
-          <div class="col-12 u-no-margin--bottom">
-            <ul class="p-breadcrumbs u-no-margin--bottom">
-              <li class="p-breadcrumbs__item">
-                <a class="p-breadcrumbs__link" href="{{ breadcrumbs.section.path }}">{{ breadcrumbs.section.title }}</a>
-
-                {% if breadcrumbs.children %}
-                <ul class="nav-secondary__menu p-inline-list">
-                  {% for child in breadcrumbs.children %}
-                    <li class="{% if breadcrumbs.grandchildren %}p-breadcrumbs__item{% else %}p-inline-list__item{% endif %}">
-                      <a
-                        class="{% if breadcrumbs.grandchildren %}p-breadcrumbs__link{% else %}p-inline-list__link{% endif %} {% if child.active %}is-active{% endif %}"
-                        href="{{ child.path }}"
-                      >{{ child.title }}</a>
-
-                      {% if breadcrumbs.grandchildren %}
-                        <ul class="nav-tertiary__menu p-inline-list">
-                          {% for grandchild in breadcrumbs.grandchildren %}
-                            <li class="p-inline-list__item">
-                              <a class="p-inline-list__link {% if grandchild.active %}is-active{% endif %}" href="{{ grandchild.path }}">{{ grandchild.title }}</a>
-                            </li>
-                          {% endfor %}
-                        </ul>
-                      {% endif %}{# end if breadcrumbs.grandchildren #}
-                    </li>
-                    {% endfor %}
-                  </ul>
-                  {% endif %}{# end if breadcrumbs.children #}
-              </li>
-            </ul>
-          </div>
-        </div>
-      </nav>
-    {% endif %}
-=======
     {% include "templates/global-nav.html" %}
     {% include "templates/_navigation.html" %}
->>>>>>> 272cf63e
 
     <div class="wrapper u-no-margin--top">
       <div id="main-content" class="inner-wrapper">

{% extends "download/_base_download.html" %}

{% block title %}Alternative downloads{% endblock %}

{% block meta_description %}Want to download via-bitTorrent links, get DVD images with more language packs, use the text-based alternate installer or find previous versions of Ubuntu?{% endblock %}

{% block second_level_nav_items %}
	{% include "templates/_nav_breadcrumb.html" with section_title="Download" subsection_title="Desktop" page_title="Alternative downloads"  %}
{% endblock second_level_nav_items %}

{% block content %}
<div class="row row-hero row-image-centered">
	<div class="seven-col">
		<h1>Alternative downloads</h1>
		<p>There are several other ways to get Ubuntu including torrents, which can potentially mean a quicker download, our network installer for older systems and special configurations and links to our regional DVD image mirrors for our older (and newer) releases. If you don&rsquo;t specifically require any of these installers, we recommend using our <a href="/download">default installers</a>.</p>
	</div><!-- /.eight-col -->
    <span>
        <img src="//assets.ubuntu.com/v1/be3876ec-picto-download-warmgrey.svg" width="200" height="200" alt="" class="priority-0" />
    </span>
</div>
<div class="row">
    <h2>Network installer</h2>
    <div class="eight-col">
        <p>The network installer lets you install Ubuntu over the network. This is useful, for example, if you have an old machine with a non-bootable CD-ROM or a computer that can&rsquo;t run the graphical interface-based installer, either because they don&rsquo;t meet the minimum requirements for the live CD/DVD or because they require extra configuration before  the graphical desktop can be used, or if you want to install Ubuntu on a large number of computers at once.</p>
        <ul>
            <li><a class="download-network external" href="http://cdimage.ubuntu.com/netboot/{{latest_release}}/">Download the network installer for {{latest_release}}</a></li>
            <li><a class="download-network external" href="http://cdimage.ubuntu.com/netboot/14.04/">Download the network installer for 14.04 LTS</a></li>
            <li><a class="download-network external" href="http://cdimage.ubuntu.com/netboot/12.04/">Download network installer for 12.04 LTS</a></li>
        </ul>
    </div><!-- /.eight-col -->
</div><!-- /.row -->

<div class="row">
    <div class="eight-col append-four">
        <h2>BitTorrent</h2>
        <p>BitTorrent is a peer-to-peer download network that sometimes enables higher download speeds and more reliable downloads of large files. You will need to install a BitTorrent client on your computer in order to enable this download method.</p>
    </div>
     <div class="four-col">
        <h3 class="external"><span>Ubuntu {{latest_release}}</span></h3>
        <ul class="no-bullets list">
            <li><a class="download-torrent" href="http://releases.ubuntu.com/{{latest_release}}/ubuntu-{{latest_release}}-desktop-amd64.iso.torrent">Ubuntu {{latest_release}} Desktop (64-bit)&nbsp;&rsaquo;</a></li>
            <li><a class="download-torrent" href="http://releases.ubuntu.com/{{latest_release}}/ubuntu-{{latest_release}}-desktop-i386.iso.torrent">Ubuntu {{latest_release}} Desktop (32-bit)&nbsp;&rsaquo;</a></li>
            <li><a class="download-torrent" href="http://releases.ubuntu.com/{{latest_release}}/ubuntu-{{latest_release}}-server-amd64.iso.torrent">Ubuntu {{latest_release}} Server (64-bit)&nbsp;&rsaquo;</a></li>
            <li><a class="download-torrent" href="http://releases.ubuntu.com/{{latest_release}}/ubuntu-{{latest_release}}-server-i386.iso.torrent">Ubuntu {{latest_release}} Server (32-bit)&nbsp;&rsaquo;</a></li>
        </ul>
    </div><!-- /.four-col -->
    <div class="four-col">
        <h3 class="external"><span>Ubuntu {{ lts_release }} LTS</span></h3>
        <ul class="no-bullets list">
            <li><a class="download-lts" href="http://releases.ubuntu.com/{{ lts_release }}/ubuntu-{{ lts_release }}-desktop-amd64.iso.torrent">Ubuntu {{ lts_release }} LTS Desktop (64-bit)&nbsp;&rsaquo;</a></li>
            <li><a class="download-lts" href="http://releases.ubuntu.com/{{ lts_release }}/ubuntu-{{ lts_release }}-desktop-i386.iso.torrent">Ubuntu {{ lts_release }} LTS Desktop (32-bit)&nbsp;&rsaquo;</a></li>
            <li><a class="download-lts" href="http://releases.ubuntu.com/{{ lts_release }}/ubuntu-{{ lts_release }}-server-amd64.iso.torrent">Ubuntu {{ lts_release }} LTS Server (64-bit)&nbsp;&rsaquo;</a></li>
            <li><a class="download-lts" href="http://releases.ubuntu.com/{{ lts_release }}/ubuntu-{{ lts_release }}-server-i386.iso.torrent">Ubuntu {{ lts_release }} LTS Server (32-bit)&nbsp;&rsaquo;</a></li>
        </ul>
    </div><!-- /.four-col -->
    <div class="four-col last-col">
        <h3 class="external"><span>Ubuntu 12.04.5 LTS</span></h3>
        <ul class="no-bullets list">
            <li><a class="download-lts" href="http://releases.ubuntu.com/12.04/ubuntu-12.04.5-alternate-amd64.iso.torrent">Ubuntu 12.04.5 alternate (64-bit)&nbsp;&rsaquo;</a></li>
            <li><a class="download-lts" href="http://releases.ubuntu.com/12.04/ubuntu-12.04.5-alternate-i386.iso.torrent">Ubuntu 12.04.5 alternate (32-bit)&nbsp;&rsaquo;</a></li>
            <li><a class="download-lts" href="http://releases.ubuntu.com/12.04/ubuntu-12.04.5-desktop-amd64.iso.torrent">Ubuntu 12.04.5 Desktop (64-bit)&nbsp;&rsaquo;</a></li>
            <li><a class="download-lts" href="http://releases.ubuntu.com/12.04/ubuntu-12.04.5-desktop-i386.iso.torrent">Ubuntu 12.04.5 Desktop (32-bit)&nbsp;&rsaquo;</a></li>
            <li><a class="download-lts" href="http://releases.ubuntu.com/12.04/ubuntu-12.04.5-server-amd64.iso.torrent">Ubuntu 12.04.5 Server (64-bit)&nbsp;&rsaquo;</a></li>
            <li><a class="download-lts" href="http://releases.ubuntu.com/12.04/ubuntu-12.04.5-server-i386.iso.torrent">Ubuntu 12.04.5 Server (32-bit)&nbsp;&rsaquo;</a></li>
        </ul>
    </div><!-- /.four-col -->
</div><!-- /.row -->

<div class="row">
    <div class="eight-col append-four">
        <h2>Other images</h2>
        <p>For other versions of the Ubuntu installer please select your nearest mirror; however, we recommend you use  the <a href="/download">standard installer</a> as all other packages are available in Ubuntu Software Centre.</p>
    </div>
    <h3 class="external"><span>Select the nearest mirror</span></h3>
    <ul class="twelve-col no-bullets list">
<<<<<<< HEAD
      <li class="four-col"><a href="http://mirror.eftel.com/ubuntu/releases-DVD/">Australia &rsaquo;</a></li>
      <li class="four-col"><a href="http://ftp.funet.fi/pub/Linux/INSTALL/Ubuntu/dvd-releases/releases">Finland &rsaquo;</a></li>
      <li class="four-col last-col"><a href="ftp://ftp.free.fr/mirrors/ftp.ubuntu.com/releases/">France &rsaquo;</a></li>
      <li class="four-col"><a href="http://de.releases.ubuntu.com/">Germany &rsaquo;</a></li>
      <li class="four-col"><a href="http://ftp.ntua.gr/pub/linux/ubuntu-releases-dvd">Greece &rsaquo;</a></li>
      <li class="four-col last-col"><a href="http://ftp.heanet.ie/pub/ubuntu-cdimage/releases">Ireland &rsaquo;</a></li>
      <li class="four-col"><a href="http://nl.archive.ubuntu.com/ubuntu-cdimages">Netherlands &rsaquo;</a></li>
      <li class="four-col"><a href="http://mirror.yandex.ru/ubuntu-cdimage/releases">Russian Federation &rsaquo;</a></li>
      <li class="four-col last-col"><a href="http://ubuntu.cica.es/releases/">Spain &rsaquo;</a></li>
      <li class="four-col"><a href="http://ftp.acc.umu.se/mirror/cdimage.ubuntu.com/releases">Sweden &rsaquo;</a></li>
      <li class="four-col"><a href="http://tw.archive.ubuntu.com/ubuntu-cd/">Taiwan &rsaquo;</a></li>
      <li class="four-col last-item"><a href="http://www.mirrorservice.org/sites/cdimage.ubuntu.com/cdimage/releases">United Kingdom &rsaquo;</a></li>
      <li class="four-col last-col"><a href="http://mirror.pnl.gov/releases/">United States &rsaquo;</a></li>
=======
      <li class="four-col"><a class="download-mirror" href="http://mirror.eftel.com/ubuntu/releases-DVD/">Australia &rsaquo;</a></li>
      <li class="four-col"><a class="download-mirror" href="http://ftp.funet.fi/pub/Linux/INSTALL/Ubuntu/dvd-releases/releases">Finland &rsaquo;</a></li>
      <li class="four-col last-col"><a class="download-mirror" href="ftp://ftp.free.fr/mirrors/ftp.ubuntu.com/releases/">France &rsaquo;</a></li>
      <li class="four-col"><a class="download-mirror" href="http://de.releases.ubuntu.com/">Germany &rsaquo;</a></li>
      <li class="four-col"><a class="download-mirror" href="http://ftp.ntua.gr/pub/linux/ubuntu-releases-dvd">Greece &rsaquo;</a></li>
      <li class="four-col last-col"><a class="download-mirror" href="http://ftp.heanet.ie/pub/ubuntu-cdimage/releases">Ireland &rsaquo;</a></li>
      <li class="four-col"><a class="download-mirror" href="http://nl.archive.ubuntu.com/ubuntu-cdimages">Netherlands &rsaquo;</a></li>
      <li class="four-col"><a class="download-mirror" href="http://mirror.yandex.ru/ubuntu-cdimage/releases">Russian Federation &rsaquo;</a></li>
      <li class="four-col last-col"><a class="download-mirror" href="http://ubuntu.cica.es/releases/">Spain &rsaquo;</a></li>
      <li class="four-col"><a class="download-mirror" href="http://ftp.acc.umu.se/mirror/cdimage.ubuntu.com/releases">Sweden &rsaquo;</a></li>
      <li class="four-col"><a class="download-mirror" href="http://tw.archive.ubuntu.com/ubuntu-cd/">Taiwan &rsaquo;</a></li>
      <li class="four-col last-item"><a class="download-mirror" href="http://www.mirrorservice.org/sites/cdimage.ubuntu.com/cdimage/releases">United Kingdom &rsaquo;</a></li>
      <li class="four-col last-col"><a class="download-mirror" href="http://mirror.pnl.gov/releases/">United States &rsaquo;</a></li>
>>>>>>> 7bfd4d8c
    </ul>
    <p><a href="https://launchpad.net/ubuntu/+cdmirrors" class="external download-mirror">See all Ubuntu mirrors</a></p>
</div><!-- /.row -->

<div class="row no-border">
    <div class="eight-col">
		<h2>Past releases and other flavours</h2>
		<p>Looking for an older release of Ubuntu? Whether you need an obsolete release or a previous LTS point release with its original stack, you can find them in past releases.</p>
		<p><a class="external download-pastreleases" href="http://releases.ubuntu.com/">Past releases</a></p>
    </div><!-- /.eight-col -->
</div><!-- /.row -->

{% include "shared/_munchkin.html" %}
{% endblock content %}<|MERGE_RESOLUTION|>--- conflicted
+++ resolved
@@ -18,6 +18,7 @@
         <img src="//assets.ubuntu.com/v1/be3876ec-picto-download-warmgrey.svg" width="200" height="200" alt="" class="priority-0" />
     </span>
 </div>
+
 <div class="row">
     <h2>Network installer</h2>
     <div class="eight-col">
@@ -73,21 +74,6 @@
     </div>
     <h3 class="external"><span>Select the nearest mirror</span></h3>
     <ul class="twelve-col no-bullets list">
-<<<<<<< HEAD
-      <li class="four-col"><a href="http://mirror.eftel.com/ubuntu/releases-DVD/">Australia &rsaquo;</a></li>
-      <li class="four-col"><a href="http://ftp.funet.fi/pub/Linux/INSTALL/Ubuntu/dvd-releases/releases">Finland &rsaquo;</a></li>
-      <li class="four-col last-col"><a href="ftp://ftp.free.fr/mirrors/ftp.ubuntu.com/releases/">France &rsaquo;</a></li>
-      <li class="four-col"><a href="http://de.releases.ubuntu.com/">Germany &rsaquo;</a></li>
-      <li class="four-col"><a href="http://ftp.ntua.gr/pub/linux/ubuntu-releases-dvd">Greece &rsaquo;</a></li>
-      <li class="four-col last-col"><a href="http://ftp.heanet.ie/pub/ubuntu-cdimage/releases">Ireland &rsaquo;</a></li>
-      <li class="four-col"><a href="http://nl.archive.ubuntu.com/ubuntu-cdimages">Netherlands &rsaquo;</a></li>
-      <li class="four-col"><a href="http://mirror.yandex.ru/ubuntu-cdimage/releases">Russian Federation &rsaquo;</a></li>
-      <li class="four-col last-col"><a href="http://ubuntu.cica.es/releases/">Spain &rsaquo;</a></li>
-      <li class="four-col"><a href="http://ftp.acc.umu.se/mirror/cdimage.ubuntu.com/releases">Sweden &rsaquo;</a></li>
-      <li class="four-col"><a href="http://tw.archive.ubuntu.com/ubuntu-cd/">Taiwan &rsaquo;</a></li>
-      <li class="four-col last-item"><a href="http://www.mirrorservice.org/sites/cdimage.ubuntu.com/cdimage/releases">United Kingdom &rsaquo;</a></li>
-      <li class="four-col last-col"><a href="http://mirror.pnl.gov/releases/">United States &rsaquo;</a></li>
-=======
       <li class="four-col"><a class="download-mirror" href="http://mirror.eftel.com/ubuntu/releases-DVD/">Australia &rsaquo;</a></li>
       <li class="four-col"><a class="download-mirror" href="http://ftp.funet.fi/pub/Linux/INSTALL/Ubuntu/dvd-releases/releases">Finland &rsaquo;</a></li>
       <li class="four-col last-col"><a class="download-mirror" href="ftp://ftp.free.fr/mirrors/ftp.ubuntu.com/releases/">France &rsaquo;</a></li>
@@ -101,7 +87,6 @@
       <li class="four-col"><a class="download-mirror" href="http://tw.archive.ubuntu.com/ubuntu-cd/">Taiwan &rsaquo;</a></li>
       <li class="four-col last-item"><a class="download-mirror" href="http://www.mirrorservice.org/sites/cdimage.ubuntu.com/cdimage/releases">United Kingdom &rsaquo;</a></li>
       <li class="four-col last-col"><a class="download-mirror" href="http://mirror.pnl.gov/releases/">United States &rsaquo;</a></li>
->>>>>>> 7bfd4d8c
     </ul>
     <p><a href="https://launchpad.net/ubuntu/+cdmirrors" class="external download-mirror">See all Ubuntu mirrors</a></p>
 </div><!-- /.row -->
@@ -114,5 +99,4 @@
     </div><!-- /.eight-col -->
 </div><!-- /.row -->
 
-{% include "shared/_munchkin.html" %}
 {% endblock content %}
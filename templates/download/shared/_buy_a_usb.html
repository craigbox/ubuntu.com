<div class="p-heading-icon">
  <div class="p-heading-icon__header">
<<<<<<< HEAD
    <img class="p-heading-icon__img" src="{{ ASSET_SERVER_URL }}a9ed9a5c-picto-cddvd-warmgrey.svg" />
=======
    <img class="p-heading-icon__img" src="{{ ASSET_SERVER_URL }}a9ed9a5c-picto-cddvd-warmgrey.svg" alt="" />
>>>>>>> 9bae37d9
    <h3 class="p-heading-icon__title">Buy a {{lts_release_full}} USB stick</h3>
  </div>
  <p>Ubuntu {{lts_release_full}} is available for purchase on USB stick, from the online Ubuntu shop.</p>
  <p><a href="https://shop.canonical.com/index.php?cPath=17">Buy now&nbsp;&rsaquo;</a></p>
</div><|MERGE_RESOLUTION|>--- conflicted
+++ resolved
@@ -1,10 +1,6 @@
 <div class="p-heading-icon">
   <div class="p-heading-icon__header">
-<<<<<<< HEAD
-    <img class="p-heading-icon__img" src="{{ ASSET_SERVER_URL }}a9ed9a5c-picto-cddvd-warmgrey.svg" />
-=======
     <img class="p-heading-icon__img" src="{{ ASSET_SERVER_URL }}a9ed9a5c-picto-cddvd-warmgrey.svg" alt="" />
->>>>>>> 9bae37d9
     <h3 class="p-heading-icon__title">Buy a {{lts_release_full}} USB stick</h3>
   </div>
   <p>Ubuntu {{lts_release_full}} is available for purchase on USB stick, from the online Ubuntu shop.</p>

{% extends "download/_base_download.html" %}

{% block title %}Ubuntu for POWER | Download{% endblock %}
{% block meta_description %}Ubuntu for POWER brings the Ubuntu Server and Ubuntu ecosystem to POWER.{% endblock meta_description %}
{% block meta_copydoc %}https://docs.google.com/document/d/1e-vav_b54KlKsi92w3rDu9J14O0gpp8yAanEAIImlE8/edit{% endblock meta_copydoc %}

{% block content %}
<div class="p-strip is-deep is-bordered">
  <div class="row">
    <div class="col-10">
      <div>
        <h1>Ubuntu Server for IBM POWER</h1>
      </div>
    </div>
  </div>
  <div class="row">
    <div class="p-card--highlighted u-equal-height">
      <div class="col-6">
        <h2>Ubuntu Server</h2>
        <ul class="p-list">
          <li class="p-list__item"><a href="http://cdimage.ubuntu.com/releases/{{ latest_release_with_point }}/release/" onclick="dataLayer.push({'event' : 'GAEvent', 'eventCategory' : 'Download', 'eventAction' : 'POWER server', 'eventLabel' : '{{ latest_release }}', 'eventValue' : undefined });">{{ latest_release_with_point }}&nbsp;&rsaquo;</a></li>
          <li class="p-list__item"><a href="http://cdimage.ubuntu.com/releases/{{ lts_release_with_point }}/release/" onclick="dataLayer.push({'event' : 'GAEvent', 'eventCategory' : 'Download', 'eventAction' : 'POWER server', 'eventLabel' : '{{ lts_release }}', 'eventValue' : undefined });">{{ lts_release_full_with_point }}&nbsp;&rsaquo;</a></li>
          <li class="p-list__item"><a href="http://cdimage.ubuntu.com/releases/{{ previous_lts_release_with_point }}/release/" onclick="dataLayer.push({'event' : 'GAEvent', 'eventCategory' : 'Download', 'eventAction' : 'POWER server', 'eventLabel' : '{{ previous_lts_release_with_point }}', 'eventValue' : undefined });">{{ previous_lts_release_with_point }} <abbr title="Long-term support">LTS</abbr>&nbsp;&rsaquo;</a></li>
        </ul>
      </div>
      <div class="col-6">
        <h2>Netboot image</h2>
        <ul class="p-list">
          <li class="p-list__item"><a href="http://cdimage.ubuntu.com/netboot/{{ latest_release_with_point }}/" onclick="dataLayer.push({'event' : 'GAEvent', 'eventCategory' : 'Download', 'eventAction' : 'POWER netboot', 'eventLabel' : '{{ latest_release }}', 'eventValue' : undefined });">{{ latest_release_with_point }}&nbsp;&rsaquo;</a></li>
          <li class="p-list__item"><a href="http://cdimage.ubuntu.com/netboot/{{ lts_release_with_point }}/" onclick="dataLayer.push({'event' : 'GAEvent', 'eventCategory' : 'Download', 'eventAction' : 'POWER netboot', 'eventLabel' : '{{ lts_release }}', 'eventValue' : undefined });">{{ lts_release_full_with_point }}&nbsp;&rsaquo;</a></li>
<<<<<<< HEAD
          <li class="p-list__item"><a href="http://cdimage.ubuntu.com/netboot/{{ previous_lts_release_with_point }}/" onclick="dataLayer.push({'event' : 'GAEvent', 'eventCategory' : 'Download', 'eventAction' : 'POWER netboot', 'eventLabel' : '16.04.2', 'eventValue' : undefined });">{{ previous_lts_release_with_point }} <abbr title="Long-term support">LTS</abbr>&nbsp;&rsaquo;</a></li>
          <li class="p-list__item"><a href="http://cdimage.ubuntu.com/netboot/14.04.6/" onclick="dataLayer.push({'event' : 'GAEvent', 'eventCategory' : 'Download', 'eventAction' : 'POWER netboot', 'eventLabel' : '14.04.6', 'eventValue' : undefined });">14.04.6&nbsp;&rsaquo;</a></li>
=======
          <li class="p-list__item"><a href="http://cdimage.ubuntu.com/netboot/{{ previous_lts_release }}/" onclick="dataLayer.push({'event' : 'GAEvent', 'eventCategory' : 'Download', 'eventAction' : 'POWER netboot', 'eventLabel' : '{{ previous_lts_release }}', 'eventValue' : undefined });">{{ previous_lts_release_full }}&nbsp;&rsaquo;</a></li>
>>>>>>> d84a6f9c
        </ul>
        <p>
          <a class="p-link--external" href="http://cdimage.ubuntu.com/netboot/">Older versions of the netboot installer</a>
        </p>
      </div>
    </div>
  </div>
</div>

<div class="p-strip--light is-bordered">
  <div class="row u-equal-height p-divider">
    <div class="col-6 p-divider__block">
      <h3>Ubuntu {{ lts_release }} <abbr title="Long-term support">LTS</abbr> for IBM POWER</h3>
      <p>Ubuntu {{ lts_release }} LTS adds support for Openstack Queens, LXD 3.0 with clustering and resource quotas, netplan.io, Chrony, and fresh package updates throughout the distribution.  Ubuntu 18.04 is the first release to support Power9.</p>
      <p><a href="https://wiki.ubuntu.com/{{lts_release_name}}/ReleaseNotes">Ubuntu Server {{ lts_release }} <abbr title="Long-term support">LTS</abbr> release notes&nbsp;&rsaquo;</a></p>
    </div>
    <div class="col-6 p-divider__block">
      <h3>Ubuntu 16.04 <abbr title="Long-term support">LTS</abbr> for IBM POWER8</h3>
      <p>Ubuntu 16.04 continues to enable rapid innovation for POWER8 including support for new POWER8 models, memory and PCI Hotplug, Docker 1.9.1, many performance and availability enhancements. Includes the only commercially available Linux to provide initial support for support the OpenPOWER Foundation’s industry leading NVLink technology.</p>
    </div>
  </div>
</div>

<div class="p-strip">
  <div class="row">
    <div class="col-8">
      <h2>Ready to deploy now</h2>
      <p>Ubuntu Server for POWER brings Ubuntu Server and Ubuntu Server for cloud to POWER, opening the door to the entire OpenStack ecosystem and the scale-out and cloud markets. Power is optimised for workloads in the mobile, social, cloud, Big Data, analytics and machine learning spaces. With its unique deployment toolset (including Juju and MAAS), Ubuntu makes the management of those workloads trivial.</p>
    </div>
    <div class="col-4 u-align--center u-vertically-center u-hide--small">
      <img src="{{ ASSET_SERVER_URL }}c3499461-picto-server-warmgrey.svg" alt="" width="200" height="200" />
    </div>
  </div>
</div>

{% include "shared/contextual_footers/_contextual_footer.html"  with first_item="_download_server_installation" second_item="_download_server_guide" third_item="_download_helping_hands" %}

{% endblock content %}<|MERGE_RESOLUTION|>--- conflicted
+++ resolved
@@ -28,12 +28,7 @@
         <ul class="p-list">
           <li class="p-list__item"><a href="http://cdimage.ubuntu.com/netboot/{{ latest_release_with_point }}/" onclick="dataLayer.push({'event' : 'GAEvent', 'eventCategory' : 'Download', 'eventAction' : 'POWER netboot', 'eventLabel' : '{{ latest_release }}', 'eventValue' : undefined });">{{ latest_release_with_point }}&nbsp;&rsaquo;</a></li>
           <li class="p-list__item"><a href="http://cdimage.ubuntu.com/netboot/{{ lts_release_with_point }}/" onclick="dataLayer.push({'event' : 'GAEvent', 'eventCategory' : 'Download', 'eventAction' : 'POWER netboot', 'eventLabel' : '{{ lts_release }}', 'eventValue' : undefined });">{{ lts_release_full_with_point }}&nbsp;&rsaquo;</a></li>
-<<<<<<< HEAD
-          <li class="p-list__item"><a href="http://cdimage.ubuntu.com/netboot/{{ previous_lts_release_with_point }}/" onclick="dataLayer.push({'event' : 'GAEvent', 'eventCategory' : 'Download', 'eventAction' : 'POWER netboot', 'eventLabel' : '16.04.2', 'eventValue' : undefined });">{{ previous_lts_release_with_point }} <abbr title="Long-term support">LTS</abbr>&nbsp;&rsaquo;</a></li>
-          <li class="p-list__item"><a href="http://cdimage.ubuntu.com/netboot/14.04.6/" onclick="dataLayer.push({'event' : 'GAEvent', 'eventCategory' : 'Download', 'eventAction' : 'POWER netboot', 'eventLabel' : '14.04.6', 'eventValue' : undefined });">14.04.6&nbsp;&rsaquo;</a></li>
-=======
           <li class="p-list__item"><a href="http://cdimage.ubuntu.com/netboot/{{ previous_lts_release }}/" onclick="dataLayer.push({'event' : 'GAEvent', 'eventCategory' : 'Download', 'eventAction' : 'POWER netboot', 'eventLabel' : '{{ previous_lts_release }}', 'eventValue' : undefined });">{{ previous_lts_release_full }}&nbsp;&rsaquo;</a></li>
->>>>>>> d84a6f9c
         </ul>
         <p>
           <a class="p-link--external" href="http://cdimage.ubuntu.com/netboot/">Older versions of the netboot installer</a>

--- conflicted
+++ resolved
@@ -190,77 +190,40 @@
 
 {% include "shared/_ubuntu_advantage_whats_included.html" %}
 
-<<<<<<< HEAD
-<section class="row strip-light">
+<div class="row strip-light">
     <div class="strip-inner-wrapper">
         <div class="twelve-col">
             <h2 class="muted-heading">A selection of our hardware partners</h2>
-            <ul id="hardware-partners" class="inline-logos no-margin dynamic-logos"></ul>
+            <ul id="hardware-partners" class="inline-logos no-margin dynamic-logos">
+              {% get_json_feed "http://partners.ubuntu.com/partners.json?programme__name=Desktop&featured=true" limit=10 as hardware_partners %}
+              {% for partner in hardware_partners %}
+                <li class="inline-logos__item">
+                  <img class="inline-logos__image" src="{{ partner.logo }}" alt="{{ partner.name }}" />
+                </li>
+              {% endfor %}
+            </ul>
             <p class="align-center"><a href="/certification">View all certified hardware&nbsp;&rsaquo;</a></p>
         </div>
-=======
-<div class="row">
-    <div class="twelve-col">
-        <h2 class="muted-heading">A selection of our hardware partners</h2>
-        <ul id="hardware-partners" class="inline-logos no-margin dynamic-logos">
-          {% get_json_feed "http://partners.ubuntu.com/partners.json?programme__name=Desktop&featured=true" limit=10 as hardware_partners %}
-          {% for partner in hardware_partners %}
-            <li class="inline-logos__item">
-              <img class="inline-logos__image" src="{{ partner.logo }}" alt="{{ partner.name }}" />
-            </li>
-          {% endfor %}
-        </ul>
-        <p class="align-center"><a href="/certification">View all certified hardware&nbsp;&rsaquo;</a></p>
->>>>>>> e8c3a01a
-    </div>
-</section>
-
-<<<<<<< HEAD
-<section class="row no-border strip-light">
+    </div>
+</section>
+
+<div class="row no-border strip-light">
     <div class="strip-inner-wrapper">
         <div class="twelve-col">
             <h2 class="muted-heading">A selection of our software partners</h2>
-            <ul id="software-partners" class="inline-logos no-margin dynamic-logos"></ul>
+            <ul id="software-partners" class="inline-logos no-margin dynamic-logos">
+              {% get_json_feed "http://partners.ubuntu.com/partners.json?programme__name=OpenStack&service-offered=softwarecontent-publisher" limit=10 as software_partners %}
+              {% for partner in software_partners %}
+                <li class="inline-logos__item">
+                  <img class="inline-logos__image" src="{{ partner.logo }}" alt="{{ partner.name }}" />
+                </li>
+              {% endfor %}
+            </ul>
             <p class="align-center"><a href="/partners/certified-software">View all certified software&nbsp;&rsaquo;</a></p>
         </div>
-=======
-<div class="row no-border">
-    <div class="twelve-col">
-        <h2 class="muted-heading">A selection of our software partners</h2>
-        <ul id="software-partners" class="inline-logos no-margin dynamic-logos">
-          {% get_json_feed "http://partners.ubuntu.com/partners.json?programme__name=OpenStack&service-offered=softwarecontent-publisher" limit=10 as software_partners %}
-          {% for partner in software_partners %}
-            <li class="inline-logos__item">
-              <img class="inline-logos__image" src="{{ partner.logo }}" alt="{{ partner.name }}" />
-            </li>
-          {% endfor %}
-        </ul>
-        <p class="align-center"><a href="/partners/certified-software">View all certified software&nbsp;&rsaquo;</a></p>
->>>>>>> e8c3a01a
     </div>
 </section>
 
 {% include "shared/contextual_footers/_contextual_footer.html"  with first_item="_server_download" second_item="_server_contact_us" third_item="_cloud_further_reading" %}
 
-<<<<<<< HEAD
-{% endblock content %}
-
-{% block footer_extra %}
-{% load versioned_static  %}
-<script src="{% versioned_static 'js/partners.js' %}"></script>
-<script>
-partners.loadPartnerClouds([
-    {
-        'params': '?programme__name=Desktop&featured=true',
-        'elementId':'#hardware-partners'
-    },
-    {
-        'params': '?programme__name=OpenStack&service-offered=softwarecontent-publisher',
-        'elementId' : '#software-partners'
-    }
-]);
-</script>
-{% endblock footer_extra %}
-=======
-{% endblock content %}
->>>>>>> e8c3a01a
+{% endblock content %}
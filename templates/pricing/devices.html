{% extends "pricing/base_pricing.html" %}

{% block title %}Ubuntu IoT and Devices | plans and pricing{% endblock %}
{% block meta_description %}Canonical enables sophisticated devices to be designed, delivered and operated at scale with Ubuntu and Ubuntu Core, the all-snap solution to IoT software delivery and security.{% endblock %}
{% block meta_copydoc %}https://docs.google.com/document/d/1uiKNaT59tk2rvjuM24vpqVblcNO90PmE4wUlq9A9Rsk/edit{% endblock meta_copydoc %}

{% block content %}
<section class="p-strip is-bordered">
  <div class="u-fixed-width">
    <h1>Ubuntu IoT and device services</h1>
    <p>Ubuntu is the new standard for embedded Linux development and the intelligent edge. Get ten years of security coverage and dedicated app stores for your smart connected devices.</p>
    <a href="/support/contact-us" class="p-button--positive js-invoke-modal">Get in touch</a>
  </div>
</section>

<section class="p-strip--light">
  <div class="u-fixed-width" style="padding-bottom: 2rem;">
    <h2>Get to market quickly with SMART START</h2>
    <p>Canonical and partners offer full-service enablement, customisation and development to get your first device to market. App store and security updates guaranteed.</p>
  </div>

  <div class="row u-vertically-center" style="padding-bottom: 2rem;">
    <div class="col-5 p-card">
      <h3 class="p-heading--four">SMART START</h3>
      <p class="p-heading--three">$30,000 - 2 week delivery</p>
      <hr class="u-sv3" />
      <ul class="p-list u-no-margin--bottom">
        <li class="p-list__item is-ticked">X86 or ARM</li>
        <li class="p-list__item is-ticked">Ubuntu Server or Core</li>
        <li class="p-list__item is-ticked">Dedicated app store</li>
        <li class="p-list__item is-ticked">1,000 devices included</li>
        <li class="p-list__item is-ticked">3 snaps produced for you</li>
        <li class="p-list__item is-ticked">3 days consulting</li>
        <li class="p-list__item is-ticked">Monthly security updates</li>
      </ul>
    </div>

    <div class="col-7">
      <p>Time to market is crucial when establishing an IoT strategy. Canonical will validate your hardware, package your apps and prepare your device image. Free your team to focus on your solution, industrial design and business operations.</p>

      <p>Choose from our extensive list of <a href="https://certification.ubuntu.com/iot" class="p-link--external">certified boards</a> and boxes with long-term security commitments.</p>

      <p>Add-ons cover enablement and certification of alternative boards and additional chipsets. For the first year, app store and device security updates are included.</p>
    </div>
  </div>

  <div class="row">
    <div class="col-12">
      <h3>Add-ons to SMART START</h3>
    </div>
  </div>

  <div class="row u-equal-height">
    <div class="p-card col-4">
      <h4>Full Disk Encryption</h4>
      <p class="p-heading--three">$30,000</p>
      <hr class="u-sv1">
      <p class="p-card__content">Enable full disk encryption with hardware key management and optional key escrow. Choice of ciphers and hardware acceleration for minimal performance impact. Essential for devices with personal information in regulated industries.</p>
    </div>
    <div class="p-card col-4">
      <h4 class="p-card__title">Secure Boot</h4>
      <p class="p-heading--three">$30,000</p>
      <hr class="u-sv1">
      <p class="p-card__content">Enable secure boot, ensuring that the device will only run its certified workload. Hardware key management devices such as the TPM are used to validate each stage of the boot process, for enhanced assurance of integrity of the running OS.</p>
    </div>
    <div class="p-card col-4">
      <h4 class="p-card__title">Device Enablement</h4>
      <p class="p-heading--three">$25,000 - $200,000</p>
      <hr class="u-sv1">
      <p class="p-card__content">If Canonical’s certified hardware list doesn’t include what you need, we may be willing to enable your preferred board. Pricing varies depending on the similarity between your board and existing certified boards.</p>
    </div>
    <div class="p-card col-4">
      <h4 class="p-card__title">FIPS Certification</h4>
      <p class="p-heading--three">$45,000</p>
      <hr class="u-sv1">
      <p class="p-card__content">Meet Federal information processing requirements with a FIPS-certified kernel and cryptographic libraries. FIPS certification takes place every six months - fully compliant devices must restrict updates to certified versions. Note that this is available on x86 only.</p>
    </div>
    <div class="p-card col-4">
      <h4 class="p-card__title">Kernel Livepatch</h4>
      <p class="p-heading--three">$60,000</p>
      <hr class="u-sv1">
      <p class="p-card__content">Reduce the number of reboots significantly by live patching your running kernel. Requires specific certified kernel on an Ubuntu LTS release. Requires x86 architecture.</p>
    </div>
    <div class="p-card col-4">
      <h4 class="p-card__title">High Availability Kubernetes</h4>
      <p class="p-heading--three">$15,000</p>
      <hr class="u-sv1">
      <p class="p-card__content">With Canonical MicroK8s you gain a fully CNCF conformant cloud-native Kubernetes for device application operations, including clustering for high availability, service mesh support and automatic security updates.</p>
    </div>
  </div>

  <div class="u-fixed-width">
    <a href="/support/contact-us" class="p-button--positive js-invoke-modal">Get in touch</a>
  </div>
</section>

<section class="p-strip">
  <div class="u-fixed-width">
    <h2>Security updates and app store services</h2>
    <p>Annual device fee covers app store services and security updates, with 10 year extended security maintenance for kernel, Ubuntu OS and your pre-installed applications.</p>
  </div>

  <div class="u-fixed-width">
    <div style="overflow-x: auto;">
      <table class="p-table" style="min-width: 100%; width: auto;">
        <thead>
          <tr>
            <th>To</th>
            <th class='u-align--right' style='padding-left: 1rem;'>Unscheduled</th>
            <th class='u-align--right' style='padding-left: 1rem;'>1 year</th>
            <th class='u-align--right' style='padding-left: 1rem;'>6 months</th>
            <th class='u-align--right' style='padding-left: 1rem;'>3 months</th>
            <th class='u-align--right' style='padding-left: 1rem;'>1 month</th>
            <th class='u-align--right' style='padding-left: 1rem;'>1 week</th>
            <th class='u-align--right' style='padding-left: 1rem;'>48 hours</th>
            <th class='u-align--right' style='padding-left: 1rem;'>24 hours</th>
            <th class='u-align--right' style='padding-left: 1rem;'>6 hours</th>
          </tr>
          </thead>
        <tbody>
          <tr>
<<<<<<< HEAD
            <td class="u-align--right" style="padding-left: 1rem;">1,000</td>
            <td class="u-align--right" style="padding-left: 1rem;">$0.00</td>
            <td class="u-align--right" style="padding-left: 1rem;">$3.03</td>
            <td class="u-align--right" style="padding-left: 1rem;">$4.66</td>
            <td class="u-align--right" style="padding-left: 1rem;">$7.25</td>
            <td class="u-align--right" style="padding-left: 1rem;">$11.40</td>
            <td class="u-align--right" style="padding-left: 1rem;">$18.04</td>
            <td class="u-align--right" style="padding-left: 1rem;">$289.67</td>
            <td class="u-align--right" style="padding-left: 1rem;">$45.66</td>
            <td class="u-align--right" style="padding-left: 1rem;">$72.86</td>
          </tr>

          <tr>
            <td class="u-align--right" style="padding-left: 1rem;">2,500</td>
            <td class="u-align--right" style="padding-left: 1rem;">$0.00</td>
            <td class="u-align--right" style="padding-left: 1rem;">$2.08</td>
            <td class="u-align--right" style="padding-left: 1rem;">$3.12</td>
            <td class="u-align--right" style="padding-left: 1rem;">$4.80</td>
            <td class="u-align--right" style="padding-left: 1rem;">$7.47</td>
            <td class="u-align--right" style="padding-left: 1rem;">$11.76</td>
            <td class="u-align--right" style="padding-left: 1rem;">$18.61</td>
            <td class="u-align--right" style="padding-left: 1rem;">$29.58</td>
            <td class="u-align--right" style="padding-left: 1rem;">$47.13</td>
          </tr>

          <tr>
            <td class="u-align--right" style="padding-left: 1rem;">2,500</td>
            <td class="u-align--right" style="padding-left: 1rem;">$0.00</td>
            <td class="u-align--right" style="padding-left: 1rem;">$2.08</td>
            <td class="u-align--right" style="padding-left: 1rem;">$3.12</td>
            <td class="u-align--right" style="padding-left: 1rem;">$4.80</td>
            <td class="u-align--right" style="padding-left: 1rem;">$7.47</td>
            <td class="u-align--right" style="padding-left: 1rem;">$11.76</td>
            <td class="u-align--right" style="padding-left: 1rem;">$18.61</td>
            <td class="u-align--right" style="padding-left: 1rem;">$29.58</td>
            <td class="u-align--right" style="padding-left: 1rem;">$47.13</td>
          </tr>

          <tr>
            <td class="u-align--right" style="padding-left: 1rem;">6,500</td>
            <td class="u-align--right" style="padding-left: 1rem;">$0.00</td>
            <td class="u-align--right" style="padding-left: 1rem;">$1.46</td>
            <td class="u-align--right" style="padding-left: 1rem;">$2.13</td>
            <td class="u-align--right" style="padding-left: 1rem;">$3.21</td>
            <td class="u-align--right" style="padding-left: 1rem;">$4.94</td>
            <td class="u-align--right" style="padding-left: 1rem;">$7.70</td>
            <td class="u-align--right" style="padding-left: 1rem;">$12.13</td>
            <td class="u-align--right" style="padding-left: 1rem;">$19.20</td>
            <td class="u-align--right" style="padding-left: 1rem;">$30.52</td>
          </tr>

          <tr>
            <td class="u-align--right" style="padding-left: 1rem;">15,000</td>
            <td class="u-align--right" style="padding-left: 1rem;">$0.00</td>
            <td class="u-align--right" style="padding-left: 1rem;">$1.06</td>
            <td class="u-align--right" style="padding-left: 1rem;">$1.49</td>
            <td class="u-align--right" style="padding-left: 1rem;">$2.19</td>
            <td class="u-align--right" style="padding-left: 1rem;">$3.30</td>
            <td class="u-align--right" style="padding-left: 1rem;">$5.09</td>
            <td class="u-align--right" style="padding-left: 1rem;">$7.94</td>
            <td class="u-align--right" style="padding-left: 1rem;">$12.51</td>
            <td class="u-align--right" style="padding-left: 1rem;">$19.81</td>
          </tr>

          <tr>
            <td class="u-align--right" style="padding-left: 1rem;">40,000</td>
            <td class="u-align--right" style="padding-left: 1rem;">$0.00</td>
            <td class="u-align--right" style="padding-left: 1rem;">$0.80</td>
            <td class="u-align--right" style="padding-left: 1rem;">$1.08</td>
            <td class="u-align--right" style="padding-left: 1rem;">$1.53</td>
            <td class="u-align--right" style="padding-left: 1rem;">$2.25</td>
            <td class="u-align--right" style="padding-left: 1rem;">$3.40</td>
            <td class="u-align--right" style="padding-left: 1rem;">$5.24</td>
            <td class="u-align--right" style="padding-left: 1rem;">$8.19</td>
            <td class="u-align--right" style="padding-left: 1rem;">$12.90</td>
          </tr>

          <tr>
            <td class="u-align--right" style="padding-left: 1rem;">95,000</td>
            <td class="u-align--right" style="padding-left: 1rem;">$0.00</td>
            <td class="u-align--right" style="padding-left: 1rem;">$0.63</td>
            <td class="u-align--right" style="padding-left: 1rem;">$0.82</td>
            <td class="u-align--right" style="padding-left: 1rem;">$1.11</td>
            <td class="u-align--right" style="padding-left: 1rem;">$1.57</td>
            <td class="u-align--right" style="padding-left: 1rem;">$2.31</td>
            <td class="u-align--right" style="padding-left: 1rem;">$3.50</td>
            <td class="u-align--right" style="padding-left: 1rem;">$5.40</td>
            <td class="u-align--right" style="padding-left: 1rem;">$8.44</td>
          </tr>

          <tr>
            <td class="u-align--right" style="padding-left: 1rem;">250,000</td>
            <td class="u-align--right" style="padding-left: 1rem;">$0.00</td>
            <td class="u-align--right" style="padding-left: 1rem;">$0.53</td>
            <td class="u-align--right" style="padding-left: 1rem;">$0.64</td>
            <td class="u-align--right" style="padding-left: 1rem;">$0.83</td>
            <td class="u-align--right" style="padding-left: 1rem;">$1.13</td>
            <td class="u-align--right" style="padding-left: 1rem;">$1.61</td>
            <td class="u-align--right" style="padding-left: 1rem;">$2.38</td>
            <td class="u-align--right" style="padding-left: 1rem;">$3.60</td>
            <td class="u-align--right" style="padding-left: 1rem;">$5.56</td>
          </tr>

          <tr>
            <td class="u-align--right" style="padding-left: 1rem;">615,000</td>
            <td class="u-align--right" style="padding-left: 1rem;">$0.00</td>
            <td class="u-align--right" style="padding-left: 1rem;">$0.46</td>
            <td class="u-align--right" style="padding-left: 1rem;">$0.53</td>
            <td class="u-align--right" style="padding-left: 1rem;">$0.65</td>
            <td class="u-align--right" style="padding-left: 1rem;">$0.85</td>
            <td class="u-align--right" style="padding-left: 1rem;">$1.16</td>
            <td class="u-align--right" style="padding-left: 1rem;">$1.65</td>
            <td class="u-align--right" style="padding-left: 1rem;">$2.44</td>
            <td class="u-align--right" style="padding-left: 1rem;">$3.71</td>
          </tr>

          <tr>
            <td class="u-align--right" style="padding-left: 1rem;">1,500,000</td>
            <td class="u-align--right" style="padding-left: 1rem;">$0.00</td>
            <td class="u-align--right" style="padding-left: 1rem;">$0.41</td>
            <td class="u-align--right" style="padding-left: 1rem;">$0.46</td>
            <td class="u-align--right" style="padding-left: 1rem;">$0.54</td>
            <td class="u-align--right" style="padding-left: 1rem;">$0.66</td>
            <td class="u-align--right" style="padding-left: 1rem;">$0.86</td>
            <td class="u-align--right" style="padding-left: 1rem;">$1.18</td>
            <td class="u-align--right" style="padding-left: 1rem;">$1.69</td>
            <td class="u-align--right" style="padding-left: 1rem;">$2.51</td>
          </tr>

          <tr>
            <td class="u-align--right" style="padding-left: 1rem;">4,000,000</td>
            <td class="u-align--right" style="padding-left: 1rem;">$0.00</td>
            <td class="u-align--right" style="padding-left: 1rem;">$0.38</td>
            <td class="u-align--right" style="padding-left: 1rem;">$0.42</td>
            <td class="u-align--right" style="padding-left: 1rem;">$0.47</td>
            <td class="u-align--right" style="padding-left: 1rem;">$0.55</td>
            <td class="u-align--right" style="padding-left: 1rem;">$0.68</td>
            <td class="u-align--right" style="padding-left: 1rem;">$0.88</td>
            <td class="u-align--right" style="padding-left: 1rem;">$1.21</td>
            <td class="u-align--right" style="padding-left: 1rem;">$1.74</td>
          </tr>

          <tr>
            <td class="u-align--right" style="padding-left: 1rem;">9,500,000</td>
            <td class="u-align--right" style="padding-left: 1rem;">$0.00</td>
            <td class="u-align--right" style="padding-left: 1rem;">$0.37</td>
            <td class="u-align--right" style="padding-left: 1rem;">$0.39</td>
            <td class="u-align--right" style="padding-left: 1rem;">$0.42</td>
            <td class="u-align--right" style="padding-left: 1rem;">$0.47</td>
            <td class="u-align--right" style="padding-left: 1rem;">$0.55</td>
            <td class="u-align--right" style="padding-left: 1rem;">$0.69</td>
            <td class="u-align--right" style="padding-left: 1rem;">$0.90</td>
            <td class="u-align--right" style="padding-left: 1rem;">$1.24</td>
=======
            <td class='u-align--right' style='padding-left: 1rem;'>1,000</td>
            <td class='u-align--right' style='padding-left: 1rem;'>$0.00</td>
            <td class='u-align--right' style='padding-left: 1rem;'>$3.19</td>
            <td class='u-align--right' style='padding-left: 1rem;'>$4.90</td>
            <td class='u-align--right' style='padding-left: 1rem;'>$7.63</td>
            <td class='u-align--right' style='padding-left: 1rem;'>$12.00</td>
            <td class='u-align--right' style='padding-left: 1rem;'>$18.99</td>
            <td class='u-align--right' style='padding-left: 1rem;'>$30.17</td>
            <td class='u-align--right' style='padding-left: 1rem;'>$48.07</td>
            <td class='u-align--right' style='padding-left: 1rem;'>$76.70</td>
          </tr>
          <tr>
            <td class='u-align--right' style='padding-left: 1rem;'>2,500</td>
            <td class='u-align--right' style='padding-left: 1rem;'>$0.00</td>
            <td class='u-align--right' style='padding-left: 1rem;'>$2.18</td>
            <td class='u-align--right' style='padding-left: 1rem;'>$3.29</td>
            <td class='u-align--right' style='padding-left: 1rem;'>$5.05</td>
            <td class='u-align--right' style='padding-left: 1rem;'>$7.87</td>
            <td class='u-align--right' style='padding-left: 1rem;'>$12.38</td>
            <td class='u-align--right' style='padding-left: 1rem;'>$19.59</td>
            <td class='u-align--right' style='padding-left: 1rem;'>$31.14</td>
            <td class='u-align--right' style='padding-left: 1rem;'>$49.61</td>
          </tr>
          <tr>
            <td class='u-align--right' style='padding-left: 1rem;'>6,500</td>
            <td class='u-align--right' style='padding-left: 1rem;'>$0.00</td>
            <td class='u-align--right' style='padding-left: 1rem;'>$1.53</td>
            <td class='u-align--right' style='padding-left: 1rem;'>$2.24</td>
            <td class='u-align--right' style='padding-left: 1rem;'>$3.38</td>
            <td class='u-align--right' style='padding-left: 1rem;'>$5.20</td>
            <td class='u-align--right' style='padding-left: 1rem;'>$8.11</td>
            <td class='u-align--right' style='padding-left: 1rem;'>$12.76</td>
            <td class='u-align--right' style='padding-left: 1rem;'>$20.21</td>
            <td class='u-align--right' style='padding-left: 1rem;'>$32.13</td>
          </tr>
          <tr>
            <td class='u-align--right' style='padding-left: 1rem;'>15,000</td>
            <td class='u-align--right' style='padding-left: 1rem;'>$0.00</td>
            <td class='u-align--right' style='padding-left: 1rem;'>$1.11</td>
            <td class='u-align--right' style='padding-left: 1rem;'>$1.57</td>
            <td class='u-align--right' style='padding-left: 1rem;'>$2.31</td>
            <td class='u-align--right' style='padding-left: 1rem;'>$3.48</td>
            <td class='u-align--right' style='padding-left: 1rem;'>$5.36</td>
            <td class='u-align--right' style='padding-left: 1rem;'>$8.36</td>
            <td class='u-align--right' style='padding-left: 1rem;'>$13.16</td>
            <td class='u-align--right' style='padding-left: 1rem;'>$20.85</td>
          </tr>
          <tr>
            <td class='u-align--right' style='padding-left: 1rem;'>40,000</td>
            <td class='u-align--right' style='padding-left: 1rem;'>$0.00</td>
            <td class='u-align--right' style='padding-left: 1rem;'>$0.84</td>
            <td class='u-align--right' style='padding-left: 1rem;'>$1.14</td>
            <td class='u-align--right' style='padding-left: 1rem;'>$1.61</td>
            <td class='u-align--right' style='padding-left: 1rem;'>$2.37</td>
            <td class='u-align--right' style='padding-left: 1rem;'>$3.58</td>
            <td class='u-align--right' style='padding-left: 1rem;'>$5.52</td>
            <td class='u-align--right' style='padding-left: 1rem;'>$8.62</td>
            <td class='u-align--right' style='padding-left: 1rem;'>$13.58</td>
          </tr>
          <tr>
            <td class='u-align--right' style='padding-left: 1rem;'>95,000</td>
            <td class='u-align--right' style='padding-left: 1rem;'>$0.00</td>
            <td class='u-align--right' style='padding-left: 1rem;'>$0.67</td>
            <td class='u-align--right' style='padding-left: 1rem;'>$0.86</td>
            <td class='u-align--right' style='padding-left: 1rem;'>$1.16</td>
            <td class='u-align--right' style='padding-left: 1rem;'>$1.65</td>
            <td class='u-align--right' style='padding-left: 1rem;'>$2.43</td>
            <td class='u-align--right' style='padding-left: 1rem;'>$3.68</td>
            <td class='u-align--right' style='padding-left: 1rem;'>$5.68</td>
            <td class='u-align--right' style='padding-left: 1rem;'>$8.88</td>
          </tr>
          <tr>
            <td class='u-align--right' style='padding-left: 1rem;'>250,000</td>
            <td class='u-align--right' style='padding-left: 1rem;'>$0.00</td>
            <td class='u-align--right' style='padding-left: 1rem;'>$0.56</td>
            <td class='u-align--right' style='padding-left: 1rem;'>$0.68</td>
            <td class='u-align--right' style='padding-left: 1rem;'>$0.88</td>
            <td class='u-align--right' style='padding-left: 1rem;'>$1.19</td>
            <td class='u-align--right' style='padding-left: 1rem;'>$1.69</td>
            <td class='u-align--right' style='padding-left: 1rem;'>$2.50</td>
            <td class='u-align--right' style='padding-left: 1rem;'>$3.79</td>
            <td class='u-align--right' style='padding-left: 1rem;'>$5.86</td>
          </tr>
          <tr>
            <td class='u-align--right' style='padding-left: 1rem;'>615,000</td>
            <td class='u-align--right' style='padding-left: 1rem;'>$0.00</td>
            <td class='u-align--right' style='padding-left: 1rem;'>$0.48</td>
            <td class='u-align--right' style='padding-left: 1rem;'>$0.56</td>
            <td class='u-align--right' style='padding-left: 1rem;'>$0.69</td>
            <td class='u-align--right' style='padding-left: 1rem;'>$0.89</td>
            <td class='u-align--right' style='padding-left: 1rem;'>$1.22</td>
            <td class='u-align--right' style='padding-left: 1rem;'>$1.74</td>
            <td class='u-align--right' style='padding-left: 1rem;'>$2.57</td>
            <td class='u-align--right' style='padding-left: 1rem;'>$3.90</td>
          </tr>
          <tr>
            <td class='u-align--right' style='padding-left: 1rem;'>1,500,000</td>
            <td class='u-align--right' style='padding-left: 1rem;'>$0.00</td>
            <td class='u-align--right' style='padding-left: 1rem;'>$0.44</td>
            <td class='u-align--right' style='padding-left: 1rem;'>$0.49</td>
            <td class='u-align--right' style='padding-left: 1rem;'>$0.57</td>
            <td class='u-align--right' style='padding-left: 1rem;'>$0.70</td>
            <td class='u-align--right' style='padding-left: 1rem;'>$0.91</td>
            <td class='u-align--right' style='padding-left: 1rem;'>$1.25</td>
            <td class='u-align--right' style='padding-left: 1rem;'>$1.78</td>
            <td class='u-align--right' style='padding-left: 1rem;'>$2.64</td>
          </tr>
          <tr>
            <td class='u-align--right' style='padding-left: 1rem;'>4,000,000</td>
            <td class='u-align--right' style='padding-left: 1rem;'>$0.00</td>
            <td class='u-align--right' style='padding-left: 1rem;'>$0.41</td>
            <td class='u-align--right' style='padding-left: 1rem;'>$0.44</td>
            <td class='u-align--right' style='padding-left: 1rem;'>$0.49</td>
            <td class='u-align--right' style='padding-left: 1rem;'>$0.58</td>
            <td class='u-align--right' style='padding-left: 1rem;'>$0.71</td>
            <td class='u-align--right' style='padding-left: 1rem;'>$0.93</td>
            <td class='u-align--right' style='padding-left: 1rem;'>$1.27</td>
            <td class='u-align--right' style='padding-left: 1rem;'>$1.83</td>
          </tr>
          <tr>
            <td class='u-align--right' style='padding-left: 1rem;'>9,500,000</td>
            <td class='u-align--right' style='padding-left: 1rem;'>$0.00</td>
            <td class='u-align--right' style='padding-left: 1rem;'>$0.39</td>
            <td class='u-align--right' style='padding-left: 1rem;'>$0.41</td>
            <td class='u-align--right' style='padding-left: 1rem;'>$0.44</td>
            <td class='u-align--right' style='padding-left: 1rem;'>$0.50</td>
            <td class='u-align--right' style='padding-left: 1rem;'>$0.58</td>
            <td class='u-align--right' style='padding-left: 1rem;'>$0.72</td>
            <td class='u-align--right' style='padding-left: 1rem;'>$0.95</td>
            <td class='u-align--right' style='padding-left: 1rem;'>$1.30</td>
          </tr>
          <tr>
            <td class='u-align--right' style='padding-left: 1rem;'>25,000,000</td>
            <td class='u-align--right' style='padding-left: 1rem;'>$0.00</td>
            <td class='u-align--right' style='padding-left: 1rem;'>$0.37</td>
            <td class='u-align--right' style='padding-left: 1rem;'>$0.39</td>
            <td class='u-align--right' style='padding-left: 1rem;'>$0.41</td>
            <td class='u-align--right' style='padding-left: 1rem;'>$0.44</td>
            <td class='u-align--right' style='padding-left: 1rem;'>$0.50</td>
            <td class='u-align--right' style='padding-left: 1rem;'>$0.59</td>
            <td class='u-align--right' style='padding-left: 1rem;'>$0.73</td>
            <td class='u-align--right' style='padding-left: 1rem;'>$0.97</td>
          </tr>
          <tr>
            <td class='u-align--right' style='padding-left: 1rem;'>60,000,000</td>
            <td class='u-align--right' style='padding-left: 1rem;'>$0.00</td>
            <td class='u-align--right' style='padding-left: 1rem;'>$0.36</td>
            <td class='u-align--right' style='padding-left: 1rem;'>$0.37</td>
            <td class='u-align--right' style='padding-left: 1rem;'>$0.39</td>
            <td class='u-align--right' style='padding-left: 1rem;'>$0.41</td>
            <td class='u-align--right' style='padding-left: 1rem;'>$0.45</td>
            <td class='u-align--right' style='padding-left: 1rem;'>$0.51</td>
            <td class='u-align--right' style='padding-left: 1rem;'>$0.60</td>
            <td class='u-align--right' style='padding-left: 1rem;'>$0.75</td>
          </tr>
          <tr>
            <td class='u-align--right' style='padding-left: 1rem;'>150,000,000</td>
            <td class='u-align--right' style='padding-left: 1rem;'>$0.00</td>
            <td class='u-align--right' style='padding-left: 1rem;'>$0.36</td>
            <td class='u-align--right' style='padding-left: 1rem;'>$0.37</td>
            <td class='u-align--right' style='padding-left: 1rem;'>$0.37</td>
            <td class='u-align--right' style='padding-left: 1rem;'>$0.39</td>
            <td class='u-align--right' style='padding-left: 1rem;'>$0.41</td>
            <td class='u-align--right' style='padding-left: 1rem;'>$0.45</td>
            <td class='u-align--right' style='padding-left: 1rem;'>$0.51</td>
            <td class='u-align--right' style='padding-left: 1rem;'>$0.61</td>
>>>>>>> 4b370727
          </tr>
        </tbody>
      </table>

      <p class="p-heading--six"><em>Annual price based on device volume and update period</em></p>

      <p>Emergency updates are always available, regardless of the contracted update frequency. The free tier enables you to ship Ubuntu Core free of charge and receive updates when bandwidth allows, or on-demand for emergencies.</p>
    </div>
  </div>
</section>

<section class="p-strip--light">
  <div class="u-fixed-width">
    <h2>Dedicated App Store</h2>
    <h3 class="p-heading--four">Curate your own app collection with custom pricing and unique applications.</h3>
    <p>Optional managed app store includes role-based access controls, complete control of application versions, updates and controlled rollouts for $15,000 per year. We enable integrators and VARs to operate app stores on behalf of their clients. Access to the full Ubuntu app ecosystem requires device certification.</p>
  </div>
</section>

<section class="p-strip">
  <div class="u-fixed-width">
    <h2>Enterprise App Store</h2>
    <h3 class="p-heading--four">Control snap distribution inside your firewall, and cache snap traffic for network efficiency.</h3>
    <p>The enterprise snap store enables your administrators to control snap updates and upgrades. Ensure that all device traffic goes through an audited communications channel and determine the precise versions of snaps used inside the business.</p>
  </div>
</section>

<section class="p-strip--light">
  <div class="u-fixed-width">
    <h2>Workshops, training and consulting</h2>
    <p>Make the most of Ubuntu for devices with our executive workshops on digital strategy and connected devices. Take control of your own roadmap by empowering your developers to deliver apps and upgrades to your global fleet of devices.</p>
  </div>

  <div class="row">
    <div class="col-4 p-card">
      <h3 class="p-heading--four">Smart device strategy</h3>
      <p class="p-heading--three">$6,000 on site</p>
      <hr class="u-sv1" />
      <p>A two-day workshop for executives that covers devices, edge clusters and cloud operations and strategy.</p>

      <p>The architecture of IoT spans appliances, gateways and smart, connected devices, edge clouds and clusters, and the public cloud.</p>

      <p>Learn how to operate at high speed and precision for your all-digital business models. Two days for up to 10 people.</p>
    </div>

    <div class="col-4 p-card">
      <h3 class="p-heading--four">Ubuntu Core intro</h3>
      <p class="p-heading--three">$4,000 online</p>
      <hr class="u-sv1" />
      <div class="p-card__content">
        <p>The all-snap Ubuntu Core guarantees high-reliability transactional updates of every application and the base operating system itself.</p>

        <p>Learn about the Ubuntu Core architecture, partitioning scheme, update mechanisms, secure boot, full disk encryption, device recovery and registration methods. One day full time for up to 20 people.</p>
      </div>
    </div>

    <div class="col-4 p-card">
      <h3 class="p-heading--four">Snapcraft 101</h3>
      <p class="p-heading--three">$6,000 on site</p>
      <hr class="u-sv1" />
      <div class="p-card__content">
        <p>Deliver your applications as snaps for high-reliability updates, global content distribution, canary rollouts, bandwidth efficiency and strict security confinement.</p>

        <p>Learn about snap design and security, and how to package your existing apps as snaps. Setup continuous integration, testing and delivery pipelines to your fleet. Two days full time for up to 20 people.</p>
      </div>
    </div>

    <div class="col-4 p-card">
      <h3 class="p-heading--four">Consulting</h3>
      <p class="p-heading--three">$2,000 per day</p>
      <hr class="u-sv1" />
      <div class="p-card__content">
        <p>On-site or remote engagement with Canonical experts in board and SoC enablement, snap development or Ubuntu management.</p>

        <p>For pre-launch integration we recommend our SMART START package for fixed pricing and delivery schedule commitments. Price per day on site or remote.</p>
      </div>
    </div>

    <div class="col-4 p-card">
      <h3 class="p-heading--four">App Store operations</h3>
      <p class="p-heading--three">$4,000 online</p>
      <hr class="u-sv1" />
      <div class="p-card__content">
        <p>Get the most from your app store with our two-day in-depth training program.</p>

        <p>Understand the relationship between devices, app stores, enterprise stores, and master offline operations. Learn how to manage your app portfolio per model, with full control of updates. Two days full time for up to 20 people.</p>
      </div>
    </div>

    <div class="col-4 p-card">
      <h3 class="p-heading--four">Enterprise Management</h3>
      <p class="p-heading--three">$4,000 online</p>
      <hr class="u-sv1" />
      <div class="p-card__content">
        <p>Take control of snaps in the enterprise and on public cloud. Ensure you have full visibility of snap versions, updates and security status across the estate.</p>

        <p>Ubuntu and Ubuntu Core raise the bar for device management and security, enabling whole-enterprise policy for devices from a wide range of brands. Two days full time for up to 20 people.</p>
    </div>
  </div>
</section>

<section class="p-strip">
  <div class="u-fixed-width">
    <h2>SoC, board and device enablement</h2>
    <p class="p-heading--four">Give your SoC, board or device a custom kernel that’s proven compatible with the public Ubuntu LTS kernel, for wide application compatibility and developer productivity.</h4>
  </div>

  <div class="row p-divider" style="padding-top: 1.9rem;">
    <div class="col-6 p-divider__block">
      <h3 class="p-heading--five">Beyond BSPs</h3>

      <p>Ubuntu applications depend on a wide range of kernel features such as security modules, filesystems and container primitives. Ensure that your device kernel meets Ubuntu application expectations with a Canonical built custom kernel. Enablement fees vary from $25k to $200k as a one-time charge, depending on the particular board or chipset. Canonical delivers a custom kernel matching a standard Ubuntu LTS release, or interim release with a path to the next LTS.</p>
    </div>

    <div class="col-6 p-divider__block">
      <h3 class="p-heading--five">Ongoing testing and security updates</h3>

      <p>For an annual charge of $25k, Canonical will perform continuous security maintenance and testing on your board. When a security issue is fixed in Ubuntu, the fix will be tested on your board. These security updates will be published to the snap store for use on your device. Update Control can be used to require additional testing and validation by your team before these updates are automatically applied to your devices. Testing will cover kernel and base system debs and snaps, along with any board-specific and app-specific tests you specify.</p>
    </div>
  </div>
</section>

<section class="p-strip--light">
  <div class="row u-vertically-center">
    <div class="col-8">
      <h2>Certification of boards and devices</h2>
      <p class="p-heading--four">Guarantee long-term security, application compatibility, support and operational consistency with the Ubuntu Certified logo for enterprise-grade devices.</p>
      <p>Long-term automated Canonical testing of every update and security patch ensures devices perform reliably over the full lifetime of the certified Ubuntu LTS release. Certified devices must run a Canonical kernel. We require four units of every certified board or device for continuous testing. In the case of devices built with existing certified boards, running their standard certified kernel, we reduce this requirement to two devices.</p>

      <p>Certification for devices that include pre-installed snaps can include validation of the integrity of those snaps.</p>
    </div>

    <div class="col-2 col-start-large-10 u-hide--small"><img src="https://assets.ubuntu.com/v1/706b259a-ubuntu_certified_hex.svg" alt="Ubuntu Certified"></div>
  </div>
</section>

<section class="p-strip">
  <div class="u-fixed-width">
    <h2>Device support for manufacturers</h2>
    <h3 class="p-heading--four">Access to Canonical engineering for device engineering and development teams.</h3>
    <p>Level 4 (L4) support for device manufacturers enables access to Canonical engineering and techops teams to help troubleshoot and resolve issues in Ubuntu and Ubuntu Core. Covers kernel, device integration, base OS, snap security and update mechanisms, networking, communications and graphics.</p>

    <div style="overflow-x: auto;">
      <table class="p-table">
        <thead>
          <th>Embedded Ubuntu Support for Manufacturers</th>
          <th class="u-align--center">Standard</th>
          <th class="u-align--center">Advanced</th>
        </thead>
        <tbody>
          <tr>
            <td>Physical server</td>
            <td class="u-align--center">$750</td>
            <td class="u-align--center">$1,500</td>
          </tr>
          <tr style="background-color: #e5e5e5">
            <td>Phone and ticket support</td>
            <td class="u-align--center">24/5</td>
            <td class="u-align--center">24/7</td>
          </tr>
          <tr style="background-color: #e5e5e5">
            <td>Response time SLA - Sev 1</td>
            <td class="u-align--center">4 hours</td>
            <td class="u-align--center">1 hour</td>
          </tr>
          <tr style="background-color: #e5e5e5">
            <td>Response time SLA - Sev 2</td>
            <td class="u-align--center">8 hours</td>
            <td class="u-align--center">2 hours</td>
          </tr>
          <tr style="background-color: #e5e5e5">
            <td>Response time SLA - Sev 3</td>
            <td class="u-align--center">12 hours</td>
            <td class="u-align--center">6 hours</td>
          </tr>
          <tr style="background-color: #e5e5e5">
            <td>Response time SLA - Sev 4</td>
            <td class="u-align--center">24 hours</td>
            <td class="u-align--center">12 hours</td>
          </tr>
          <tr>
            <td>Application packaging and update management</td>
            <td class="u-align--center"><img src="https://assets.ubuntu.com/v1/f1a7515d-tick-darkaubergine.svg" width="16" height="16" alt="Yes"></td>
            <td class="u-align--center"><img src="https://assets.ubuntu.com/v1/f1a7515d-tick-darkaubergine.svg" width="16" height="16" alt="Yes"></td>
          </tr>
          <tr>
            <td>Security and integration of software components</td>
            <td class="u-align--center"><img src="https://assets.ubuntu.com/v1/f1a7515d-tick-darkaubergine.svg" width="16" height="16" alt="Yes"></td>
            <td class="u-align--center"><img src="https://assets.ubuntu.com/v1/f1a7515d-tick-darkaubergine.svg" width="16" height="16" alt="Yes"></td>
          </tr>
          <tr>
            <td>App store operations</td>
            <td class="u-align--center"><img src="https://assets.ubuntu.com/v1/f1a7515d-tick-darkaubergine.svg" width="16" height="16" alt="Yes"></td>
            <td class="u-align--center"><img src="https://assets.ubuntu.com/v1/f1a7515d-tick-darkaubergine.svg" width="16" height="16" alt="Yes"></td>
          </tr>
          <tr>
            <td>Knowledge base access</td>
            <td class="u-align--center"><img src="https://assets.ubuntu.com/v1/f1a7515d-tick-darkaubergine.svg" width="16" height="16" alt="Yes"></td>
            <td class="u-align--center"><img src="https://assets.ubuntu.com/v1/f1a7515d-tick-darkaubergine.svg" width="16" height="16" alt="Yes"></td>
          </tr>
          <tr>
            <td>OpenStack</td>
            <td class="u-align--center"><img src="https://assets.ubuntu.com/v1/f1a7515d-tick-darkaubergine.svg" width="16" height="16" alt="Yes"></td>
            <td class="u-align--center"><img src="https://assets.ubuntu.com/v1/f1a7515d-tick-darkaubergine.svg" width="16" height="16" alt="Yes"></td>
          </tr>
          <tr>
            <td>Kubernetes</td>
            <td class="u-align--center"><img src="https://assets.ubuntu.com/v1/f1a7515d-tick-darkaubergine.svg" width="16" height="16" alt="Yes"></td>
            <td class="u-align--center"><img src="https://assets.ubuntu.com/v1/f1a7515d-tick-darkaubergine.svg" width="16" height="16" alt="Yes"></td>
          </tr>
          <tr>
            <td>KVM/LXD</td>
            <td class="u-align--center"><img src="https://assets.ubuntu.com/v1/f1a7515d-tick-darkaubergine.svg" width="16" height="16" alt="Yes"></td>
            <td class="u-align--center"><img src="https://assets.ubuntu.com/v1/f1a7515d-tick-darkaubergine.svg" width="16" height="16" alt="Yes"></td>
          </tr>
          <tr>
            <td>Legal assurance program</td>
            <td class="u-align--center"><img src="https://assets.ubuntu.com/v1/f1a7515d-tick-darkaubergine.svg" width="16" height="16" alt="Yes"></td>
            <td class="u-align--center"><img src="https://assets.ubuntu.com/v1/f1a7515d-tick-darkaubergine.svg" width="16" height="16" alt="Yes"></td>
          </tr>
        </tbody>
      </table>
    </div>

    <p class="p-heading--six"><em>MicroK8s and MicroStack are the supported Kubernetes and OpenStack solutions for single-node and small edge cluster environments.</em></p>
  </div>
</section>

<section class="p-strip--light">
  <div class="u-fixed-width">
    <h2>Ubuntu device support for enterprises</h2>
    <h3 class="p-heading--four">Treat every device on your network as a first-class server-grade managed asset, with monitoring, security, role-based access controls, and application lifecycle management.</h3>
    <p>Level 1 (L1) support for end-user customers operating certified Ubuntu devices, whether function-specific or open to third party applications. Covers enterprise management software, enterprise off-line app store, update frequency and timing, and the ability to publish private apps to open devices inside the enterprise.</p>

    <div style="overflow-x: auto;">
      <table class="p-table u-sv3">
        <thead>
          <th>Ubuntu Advantage for Infrastructure</th>
          <th class="u-align--center">Essential</th>
          <th class="u-align--center">Standard</th>
          <th class="u-align--center">Advanced</th>
        </thead>

        <tbody>
          <tr>
            <td></td>
            <td class="u-align--center"><em>Bits only</em></td>
            <td class="u-align--center"><em>Support</em></td>
            <td class="u-align--center"><em>Support</em></td>
          </tr>

          <tr>
            <td>Certified Ubuntu Devices</td>
            <td class="u-align--center">$225</td>
            <td class="u-align--center">$750</td>
            <td class="u-align--center">$1,500</td>
          </tr>

          <tr style="background-color: #e5e5e5">
            <td>Phone and ticket support</td>
            <td class="u-align--center">-</td>
            <td class="u-align--center">24/5</td>
            <td class="u-align--center">24/7</td>
          </tr>

          <tr style="background-color: #e5e5e5">
            <td>Response time SLA - Sev 1</td>
            <td class="u-align--center">-</td>
            <td class="u-align--center">4 hours</td>
            <td class="u-align--center">1 hour</td>
          </tr>

          <tr style="background-color: #e5e5e5">
            <td>Response time SLA - Sev 2</td>
            <td class="u-align--center">-</td>
            <td class="u-align--center">8 hours</td>
            <td class="u-align--center">2 hours</td>
          </tr>

          <tr style="background-color: #e5e5e5">
            <td>Response time SLA - Sev 3</td>
            <td class="u-align--center">-</td>
            <td class="u-align--center">12 hours</td>
            <td class="u-align--center">6 hours</td>
          </tr>

          <tr style="background-color: #e5e5e5">
            <td>Response time SLA - Sev 4</td>
            <td class="u-align--center">-</td>
            <td class="u-align--center">24 hours</td>
            <td class="u-align--center">12 hours</td>
          </tr>

          <tr>
            <td><a href="/esm">Extended Security Maintenance</a> (ESM)</td>
            <td class="u-align--center"><img src="https://assets.ubuntu.com/v1/f1a7515d-tick-darkaubergine.svg" width="16" height="16" alt="Yes"></td>
            <td class="u-align--center"><img src="https://assets.ubuntu.com/v1/f1a7515d-tick-darkaubergine.svg" width="16" height="16" alt="Yes"></td>
            <td class="u-align--center"><img src="https://assets.ubuntu.com/v1/f1a7515d-tick-darkaubergine.svg" width="16" height="16" alt="Yes"></td>
          </tr>

          <tr>
            <td><a href="/livepatch">Kernel Livepatch</a> service to avoid reboots</td>
            <td class="u-align--center"><img src="https://assets.ubuntu.com/v1/f1a7515d-tick-darkaubergine.svg" width="16" height="16" alt="Yes"></td>
            <td class="u-align--center"><img src="https://assets.ubuntu.com/v1/f1a7515d-tick-darkaubergine.svg" width="16" height="16" alt="Yes"></td>
            <td class="u-align--center"><img src="https://assets.ubuntu.com/v1/f1a7515d-tick-darkaubergine.svg" width="16" height="16" alt="Yes"></td>
          </tr>

          <tr>
            <td><a href="https://landscape.canonical.com" class="p-link--external">Landscape</a> on-prem systems management</td>
            <td class="u-align--center"><img src="https://assets.ubuntu.com/v1/f1a7515d-tick-darkaubergine.svg" width="16" height="16" alt="Yes"></td>
            <td class="u-align--center"><img src="https://assets.ubuntu.com/v1/f1a7515d-tick-darkaubergine.svg" width="16" height="16" alt="Yes"></td>
            <td class="u-align--center"><img src="https://assets.ubuntu.com/v1/f1a7515d-tick-darkaubergine.svg" width="16" height="16" alt="Yes"></td>
          </tr>

          <tr>
            <td>On-premise snap store cache</td>
            <td class="u-align--center"><img src="https://assets.ubuntu.com/v1/f1a7515d-tick-darkaubergine.svg" width="16" height="16" alt="Yes"></td>
            <td class="u-align--center"><img src="https://assets.ubuntu.com/v1/f1a7515d-tick-darkaubergine.svg" width="16" height="16" alt="Yes"></td>
            <td class="u-align--center"><img src="https://assets.ubuntu.com/v1/f1a7515d-tick-darkaubergine.svg" width="16" height="16" alt="Yes"></td>
          </tr>

          <tr>
            <td>Private enterprise snap store</td>
            <td class="u-align--center"><img src="https://assets.ubuntu.com/v1/f1a7515d-tick-darkaubergine.svg" width="16" height="16" alt="Yes"></td>
            <td class="u-align--center"><img src="https://assets.ubuntu.com/v1/f1a7515d-tick-darkaubergine.svg" width="16" height="16" alt="Yes"></td>
            <td class="u-align--center"><img src="https://assets.ubuntu.com/v1/f1a7515d-tick-darkaubergine.svg" width="16" height="16" alt="Yes"></td>
          </tr>

          <tr>
            <td>Knowledge base access</td>
            <td class="u-align--center"><img src="https://assets.ubuntu.com/v1/f1a7515d-tick-darkaubergine.svg" width="16" height="16" alt="Yes"></td>
            <td class="u-align--center"><img src="https://assets.ubuntu.com/v1/f1a7515d-tick-darkaubergine.svg" width="16" height="16" alt="Yes"></td>
            <td class="u-align--center"><img src="https://assets.ubuntu.com/v1/f1a7515d-tick-darkaubergine.svg" width="16" height="16" alt="Yes"></td>
          </tr>

          <tr>
            <td>OpenStack - MicroStack</td>
            <td class="u-align--center">Security updates</td>
            <td class="u-align--center">Updates + Support</td>
            <td class="u-align--center">Updates + Support</td>
          </tr>

          <tr>
            <td>Kubernetes  - MicroK8s</td>
            <td class="u-align--center">Security updates</td>
            <td class="u-align--center">Updates + Support</td>
            <td class="u-align--center">Updates + Support</td>
          </tr>

          <tr>
            <td>KVM/LXD</td>
            <td class="u-align--center">Security updates</td>
            <td class="u-align--center">Updates + Support</td>
            <td class="u-align--center">Updates + Support</td>
          </tr>

          <tr>
            <td>Legal assurance program</td>
            <td class="u-align--center">-</td>
            <td class="u-align--center"><img src="https://assets.ubuntu.com/v1/f1a7515d-tick-darkaubergine.svg" width="16" height="16" alt="Yes"></td>
            <td class="u-align--center"><img src="https://assets.ubuntu.com/v1/f1a7515d-tick-darkaubergine.svg" width="16" height="16" alt="Yes"></td>
          </tr>
        </tbody>
      </table>
    </div>
  </div>

  <div class="u-fixed-width">
    <a href="/support/contact-us" class="p-button--positive js-invoke-modal">Get in touch</a>
  </div>
</section>

{% with colour="dark" %}{% include "shared/_call-sales.html" %}{% endwith %}

<!-- Set default Marketo information for contact form below-->
<div class="u-hide" id="contact-form-container" data-form-location="/shared/forms/interactive/_general" data-form-id="1240" data-lp-id="2065" data-return-url="https://www.ubuntu.com/pricing/thank-you" data-lp-url="https://pages.ubuntu.com/things-contact-us.html">
</div>


{% endblock %}<|MERGE_RESOLUTION|>--- conflicted
+++ resolved
@@ -119,161 +119,6 @@
           </thead>
         <tbody>
           <tr>
-<<<<<<< HEAD
-            <td class="u-align--right" style="padding-left: 1rem;">1,000</td>
-            <td class="u-align--right" style="padding-left: 1rem;">$0.00</td>
-            <td class="u-align--right" style="padding-left: 1rem;">$3.03</td>
-            <td class="u-align--right" style="padding-left: 1rem;">$4.66</td>
-            <td class="u-align--right" style="padding-left: 1rem;">$7.25</td>
-            <td class="u-align--right" style="padding-left: 1rem;">$11.40</td>
-            <td class="u-align--right" style="padding-left: 1rem;">$18.04</td>
-            <td class="u-align--right" style="padding-left: 1rem;">$289.67</td>
-            <td class="u-align--right" style="padding-left: 1rem;">$45.66</td>
-            <td class="u-align--right" style="padding-left: 1rem;">$72.86</td>
-          </tr>
-
-          <tr>
-            <td class="u-align--right" style="padding-left: 1rem;">2,500</td>
-            <td class="u-align--right" style="padding-left: 1rem;">$0.00</td>
-            <td class="u-align--right" style="padding-left: 1rem;">$2.08</td>
-            <td class="u-align--right" style="padding-left: 1rem;">$3.12</td>
-            <td class="u-align--right" style="padding-left: 1rem;">$4.80</td>
-            <td class="u-align--right" style="padding-left: 1rem;">$7.47</td>
-            <td class="u-align--right" style="padding-left: 1rem;">$11.76</td>
-            <td class="u-align--right" style="padding-left: 1rem;">$18.61</td>
-            <td class="u-align--right" style="padding-left: 1rem;">$29.58</td>
-            <td class="u-align--right" style="padding-left: 1rem;">$47.13</td>
-          </tr>
-
-          <tr>
-            <td class="u-align--right" style="padding-left: 1rem;">2,500</td>
-            <td class="u-align--right" style="padding-left: 1rem;">$0.00</td>
-            <td class="u-align--right" style="padding-left: 1rem;">$2.08</td>
-            <td class="u-align--right" style="padding-left: 1rem;">$3.12</td>
-            <td class="u-align--right" style="padding-left: 1rem;">$4.80</td>
-            <td class="u-align--right" style="padding-left: 1rem;">$7.47</td>
-            <td class="u-align--right" style="padding-left: 1rem;">$11.76</td>
-            <td class="u-align--right" style="padding-left: 1rem;">$18.61</td>
-            <td class="u-align--right" style="padding-left: 1rem;">$29.58</td>
-            <td class="u-align--right" style="padding-left: 1rem;">$47.13</td>
-          </tr>
-
-          <tr>
-            <td class="u-align--right" style="padding-left: 1rem;">6,500</td>
-            <td class="u-align--right" style="padding-left: 1rem;">$0.00</td>
-            <td class="u-align--right" style="padding-left: 1rem;">$1.46</td>
-            <td class="u-align--right" style="padding-left: 1rem;">$2.13</td>
-            <td class="u-align--right" style="padding-left: 1rem;">$3.21</td>
-            <td class="u-align--right" style="padding-left: 1rem;">$4.94</td>
-            <td class="u-align--right" style="padding-left: 1rem;">$7.70</td>
-            <td class="u-align--right" style="padding-left: 1rem;">$12.13</td>
-            <td class="u-align--right" style="padding-left: 1rem;">$19.20</td>
-            <td class="u-align--right" style="padding-left: 1rem;">$30.52</td>
-          </tr>
-
-          <tr>
-            <td class="u-align--right" style="padding-left: 1rem;">15,000</td>
-            <td class="u-align--right" style="padding-left: 1rem;">$0.00</td>
-            <td class="u-align--right" style="padding-left: 1rem;">$1.06</td>
-            <td class="u-align--right" style="padding-left: 1rem;">$1.49</td>
-            <td class="u-align--right" style="padding-left: 1rem;">$2.19</td>
-            <td class="u-align--right" style="padding-left: 1rem;">$3.30</td>
-            <td class="u-align--right" style="padding-left: 1rem;">$5.09</td>
-            <td class="u-align--right" style="padding-left: 1rem;">$7.94</td>
-            <td class="u-align--right" style="padding-left: 1rem;">$12.51</td>
-            <td class="u-align--right" style="padding-left: 1rem;">$19.81</td>
-          </tr>
-
-          <tr>
-            <td class="u-align--right" style="padding-left: 1rem;">40,000</td>
-            <td class="u-align--right" style="padding-left: 1rem;">$0.00</td>
-            <td class="u-align--right" style="padding-left: 1rem;">$0.80</td>
-            <td class="u-align--right" style="padding-left: 1rem;">$1.08</td>
-            <td class="u-align--right" style="padding-left: 1rem;">$1.53</td>
-            <td class="u-align--right" style="padding-left: 1rem;">$2.25</td>
-            <td class="u-align--right" style="padding-left: 1rem;">$3.40</td>
-            <td class="u-align--right" style="padding-left: 1rem;">$5.24</td>
-            <td class="u-align--right" style="padding-left: 1rem;">$8.19</td>
-            <td class="u-align--right" style="padding-left: 1rem;">$12.90</td>
-          </tr>
-
-          <tr>
-            <td class="u-align--right" style="padding-left: 1rem;">95,000</td>
-            <td class="u-align--right" style="padding-left: 1rem;">$0.00</td>
-            <td class="u-align--right" style="padding-left: 1rem;">$0.63</td>
-            <td class="u-align--right" style="padding-left: 1rem;">$0.82</td>
-            <td class="u-align--right" style="padding-left: 1rem;">$1.11</td>
-            <td class="u-align--right" style="padding-left: 1rem;">$1.57</td>
-            <td class="u-align--right" style="padding-left: 1rem;">$2.31</td>
-            <td class="u-align--right" style="padding-left: 1rem;">$3.50</td>
-            <td class="u-align--right" style="padding-left: 1rem;">$5.40</td>
-            <td class="u-align--right" style="padding-left: 1rem;">$8.44</td>
-          </tr>
-
-          <tr>
-            <td class="u-align--right" style="padding-left: 1rem;">250,000</td>
-            <td class="u-align--right" style="padding-left: 1rem;">$0.00</td>
-            <td class="u-align--right" style="padding-left: 1rem;">$0.53</td>
-            <td class="u-align--right" style="padding-left: 1rem;">$0.64</td>
-            <td class="u-align--right" style="padding-left: 1rem;">$0.83</td>
-            <td class="u-align--right" style="padding-left: 1rem;">$1.13</td>
-            <td class="u-align--right" style="padding-left: 1rem;">$1.61</td>
-            <td class="u-align--right" style="padding-left: 1rem;">$2.38</td>
-            <td class="u-align--right" style="padding-left: 1rem;">$3.60</td>
-            <td class="u-align--right" style="padding-left: 1rem;">$5.56</td>
-          </tr>
-
-          <tr>
-            <td class="u-align--right" style="padding-left: 1rem;">615,000</td>
-            <td class="u-align--right" style="padding-left: 1rem;">$0.00</td>
-            <td class="u-align--right" style="padding-left: 1rem;">$0.46</td>
-            <td class="u-align--right" style="padding-left: 1rem;">$0.53</td>
-            <td class="u-align--right" style="padding-left: 1rem;">$0.65</td>
-            <td class="u-align--right" style="padding-left: 1rem;">$0.85</td>
-            <td class="u-align--right" style="padding-left: 1rem;">$1.16</td>
-            <td class="u-align--right" style="padding-left: 1rem;">$1.65</td>
-            <td class="u-align--right" style="padding-left: 1rem;">$2.44</td>
-            <td class="u-align--right" style="padding-left: 1rem;">$3.71</td>
-          </tr>
-
-          <tr>
-            <td class="u-align--right" style="padding-left: 1rem;">1,500,000</td>
-            <td class="u-align--right" style="padding-left: 1rem;">$0.00</td>
-            <td class="u-align--right" style="padding-left: 1rem;">$0.41</td>
-            <td class="u-align--right" style="padding-left: 1rem;">$0.46</td>
-            <td class="u-align--right" style="padding-left: 1rem;">$0.54</td>
-            <td class="u-align--right" style="padding-left: 1rem;">$0.66</td>
-            <td class="u-align--right" style="padding-left: 1rem;">$0.86</td>
-            <td class="u-align--right" style="padding-left: 1rem;">$1.18</td>
-            <td class="u-align--right" style="padding-left: 1rem;">$1.69</td>
-            <td class="u-align--right" style="padding-left: 1rem;">$2.51</td>
-          </tr>
-
-          <tr>
-            <td class="u-align--right" style="padding-left: 1rem;">4,000,000</td>
-            <td class="u-align--right" style="padding-left: 1rem;">$0.00</td>
-            <td class="u-align--right" style="padding-left: 1rem;">$0.38</td>
-            <td class="u-align--right" style="padding-left: 1rem;">$0.42</td>
-            <td class="u-align--right" style="padding-left: 1rem;">$0.47</td>
-            <td class="u-align--right" style="padding-left: 1rem;">$0.55</td>
-            <td class="u-align--right" style="padding-left: 1rem;">$0.68</td>
-            <td class="u-align--right" style="padding-left: 1rem;">$0.88</td>
-            <td class="u-align--right" style="padding-left: 1rem;">$1.21</td>
-            <td class="u-align--right" style="padding-left: 1rem;">$1.74</td>
-          </tr>
-
-          <tr>
-            <td class="u-align--right" style="padding-left: 1rem;">9,500,000</td>
-            <td class="u-align--right" style="padding-left: 1rem;">$0.00</td>
-            <td class="u-align--right" style="padding-left: 1rem;">$0.37</td>
-            <td class="u-align--right" style="padding-left: 1rem;">$0.39</td>
-            <td class="u-align--right" style="padding-left: 1rem;">$0.42</td>
-            <td class="u-align--right" style="padding-left: 1rem;">$0.47</td>
-            <td class="u-align--right" style="padding-left: 1rem;">$0.55</td>
-            <td class="u-align--right" style="padding-left: 1rem;">$0.69</td>
-            <td class="u-align--right" style="padding-left: 1rem;">$0.90</td>
-            <td class="u-align--right" style="padding-left: 1rem;">$1.24</td>
-=======
             <td class='u-align--right' style='padding-left: 1rem;'>1,000</td>
             <td class='u-align--right' style='padding-left: 1rem;'>$0.00</td>
             <td class='u-align--right' style='padding-left: 1rem;'>$3.19</td>
@@ -440,7 +285,6 @@
             <td class='u-align--right' style='padding-left: 1rem;'>$0.45</td>
             <td class='u-align--right' style='padding-left: 1rem;'>$0.51</td>
             <td class='u-align--right' style='padding-left: 1rem;'>$0.61</td>
->>>>>>> 4b370727
           </tr>
         </tbody>
       </table>

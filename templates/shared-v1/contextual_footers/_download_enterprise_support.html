--- conflicted
+++ resolved
@@ -1,10 +1,6 @@
 <div class="col-4 p-divider__block">
   <h3 class="p-heading--four">Professional support for Ubuntu</h3>
   <p>Get professional support for Ubuntu from Canonical. We help organisations around the world to manage their Ubuntu cloud, server and desktop deployments.</p>
-<<<<<<< HEAD
-  <p><a href="https://buy.ubuntu.com" class="p-button--neutral"><span class="external">Buy Ubuntu Advantage</span></a></p>
-=======
   <p><a href="https://buy.ubuntu.com" class="button--primary"><span class="p-link--external">Buy Ubuntu Advantage</span></a></p>
->>>>>>> 489895ae
   <p><a href="/support" onclick="dataLayer.push({'event' : 'GAEvent', 'eventCategory' : 'Contextual footer link', 'eventAction' : 'Ubuntu Advantage page', 'eventLabel' : 'Enterprise support', 'eventValue' : undefined });">Find out more&nbsp;›</a></p>
 </div>
--- conflicted
+++ resolved
@@ -3,13 +3,8 @@
     <div class="row u-vertically-center">
         <div class="col-7" itemscope="" itemtype="https://schema.org/Event">
             <h1>Kubernetes for the enterprise</h1>
-<<<<<<< HEAD
             <p class="u-no-padding--top"><span class="event-title" itemprop="name">The Canonical Distribution of Kubernetes.
                 Pure upstream, ready for multi-cloud, AI/ML and Edge.
-=======
-            <p class="u-no-padding--top"><span class="event-title" itemprop="name">The Canonical Distribution of Kubernetes
-                Pure upstream, ready for multi-cloud, AI/ML and Edge!
->>>>>>> 832963b6
                 </span></p>
             <p class="col-5 u-hide--large u-hide--medium u-align--center"><img src="{{ ASSET_SERVER_URL }}1db850da-K8s+logo.svg" alt="kubernetes" class="p-takeover--kubernetes-logo"></p>
             <p><a itemprop="url" href="/kubernetes" class="p-button--neutral">Find out more</a></p>

--- conflicted
+++ resolved
@@ -342,13 +342,10 @@
           path: /legal/terms-and-policies/livepatch-terms-of-service
         - title: JAAS terms
           path: /legal/terms-and-policies/jaas-beta-terms-of-service
-<<<<<<< HEAD
         - title: Data protection
           path: /legal/data-protection
-=======
         - title: Trademarks
           path: /legal/trademarks
->>>>>>> d2fd8b78
 
     - title: Ubuntu Advantage
       path: /legal/ubuntu-advantage

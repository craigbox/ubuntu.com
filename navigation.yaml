--- conflicted
+++ resolved
@@ -464,7 +464,6 @@
     - title: Mission
       path: /community/mission
 
-<<<<<<< HEAD
 engage:
   title: Engage
   path: /engage
@@ -474,7 +473,7 @@
       path: /engage/vmware-to-openstack
     - title: Deutsche Version
       path: /engage/de/vmware-to-openstack
-=======
+
 about:
   title: About
   path: /about
@@ -483,5 +482,4 @@
     - title: Overview
       path: /about
     - title: Release cycle
-      path: /about/release-cycle
->>>>>>> 926aafb1
+      path: /about/release-cycle
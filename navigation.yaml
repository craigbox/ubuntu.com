openstack:
  title: Openstack
  path: /openstack

  children:
    - title: Overview
      path: /openstack
    - title: Features
      path: /openstack/features
    - title: Managed
      path: /openstack/managed
<<<<<<< HEAD
    - title: Install
      path: /openstack/install
=======
    - title: Consulting
      path: /openstack/consulting
    - title: Training
      path: /openstack/training
>>>>>>> 4a1f06ad
    - title: Storage
      path: /openstack/storage
    - title: Developer
      path: /openstack/developer
    - title: Partners
      path: /openstack/partners
    - title: Install
      path: /openstack/install
    - title: Thank you
      path: /openstack/newsletter-thank-you
      hidden: True
    - title: Contact us
      path: /openstack/contact-us
      hidden: True

      children:
        - title: Thank you
          path: /openstack/thank-you
          hidden: True

publiccloud:
  title: Public cloud
  path: /public-cloud

  children:
    - title: Overview
      path: /public-cloud

server:
  title: Server
  path: /server

  children:
    - title: Overview
      path: /server
    - title: Hyperscale
      path: /server/hyperscale
    - title: Livepatch
      path: /server/livepatch

    - title: Contact us
      path: /server/contact-us
      hidden: True

      children:
        - title: Thank you
          path: /server/thank-you
          hidden: True

containers:
  title: Containers
  path: /containers

  children:
    - title: Overview
      path: /containers
    - title: Kubernetes
      path: /kubernetes
    - title: Managed Kubernetes
      path: /kubernetes/managed
    - title: Install Kubernetes
      path: /kubernetes/install
    - title: Kubernetes partners
      path: /kubernetes/partners

    - title: Contact us
      path: /containers/contact-us
      hidden: True

      children:
        - title: Thank you
          path: /containers/thank-you
          hidden: True

desktop:
  title: Desktop
  path: /desktop

  children:
    - title: Overview
      path: /desktop
    - title: Features
      path: /desktop/features
    - title: For organisations
      path: /desktop/organisations
    - title: For developers
      path: /desktop/developers
    - title: For partners
      path: /desktop/partners

    - title: Contact us
      path: /desktop/contact-us
      hidden: True

      children:
        - title: Thank you
          path: /desktop/thank-you
          hidden: True

core:
  title: Core
  path: /core

  children:
    - title: Overview
      path: /core

    - title: Contact us
      path: /core/contact-us
      hidden: True

      children:
        - title: Thank you
          path: /core/thank-you
          hidden: True

iot:
  title: IoT
  path: /internet-of-things

  children:
    - title: Overview
      path: /internet-of-things
    - title: Digital signage
      path: /internet-of-things/digital-signage
    - title: Robotics
      path: /internet-of-things/robotics
    - title: Gateways
      path: /internet-of-things/gateways
    - title: App store
      path: /internet-of-things/appstore

    - title: Thank you
      path: /internet-of-things/newsletter-thank-you
      hidden: True
    - title: Contact us
      path: /internet-of-things/contact-us
      hidden: True

      children:
        - title: Thank you
          path: /internet-of-things/thank-you
          hidden: True

support:
  title: Support
  path: /support

  children:
    - title: Overview
      path: /support
    - title: Community support
      path: /support/community-support
    - title: Plans and pricing
      path: /support/plans-and-pricing
    - title: ESM
      path: /support/esm

    - title: Contact us
      path: /support/contact-us
      hidden: True

      children:
        - title: Thank you
          path: /support/thank-you
          hidden: True

download:
  title: Downloads
  path: /download

  children:
    - title: Overview
      path: /download
    - title: Cloud
      path: /download/cloud
    - title: IoT
      path: /download/iot

      children:
        - title: Raspberry Pi 2 or 3
          path: /download/iot/raspberry-pi-2-3
          hidden: True
        - title: Raspberry Pi Compute Module 3
          path: /download/iot/raspberry-pi-compute-module-3
          hidden: True
        - title: Orange Pi Zero
          path: /download/iot/orange-pi-zero
          hidden: True
        - title: Qualcomm Dragonboard 410c
          path: /download/iot/qualcomm-dragonboard-410c
          hidden: True
        - title: Intel NUC
          path: /download/iot/intel-nuc
          hidden: True
        - title: Intel NUC Desktop
          path: /download/iot/intel-nuc-desktop
          hidden: True
        - title: Intel Joule
          path: /download/iot/intel-joule
          hidden: True
        - title: Intel Joule Desktop
          path: /download/iot/intel-joule-desktop
          hidden: True
        - title: Samsung Artik 5 or 10
          path: /download/iot/samsung-artik-5-10
          hidden: True
        - title: Samsung Artik 5 or 10 Server
          path: /download/iot/samsung-artik-5-10-server
          hidden: True
        - title: KVM
          path: /download/iot/kvm
          hidden: True
        - title: UP Squared IoT Grove
          path: /download/iot/up-squared-iot-grove-server
          hidden: True

    - title: Server
      path: /download/server

      children:
        - title: ARM
          path: /download/server/arm
        - title: POWER
          path: /download/server/power
        - title: s390x
          path: /download/server/s390x
        - title: Provisioning
          path: /download/server/provisioning

        - title: Thank you
          path: /download/server/thank-you
          hidden: True
        - title: Thank you
          path: /download/server/thank-you-s360x
          hidden: True

    - title: Desktop
      path: /download/desktop

      children:
        - title: Thank you
          path: /download/desktop/thank-you
          hidden: True

    - title: Alternative downloads
      path: /download/alternative-downloads
    - title: Ubuntu flavours
      path: /download/ubuntu-flavours

contact-us:
  title: Contact Canonical
  path: /contact-us

  children:
    - title: Contact us
      path: /contact-us

    - title: Contact us
      path: /contact-us/form
      hidden: True

      children:
        - title: Thank you
          path: /contact-us/form/thank-you
          hidden: True

legal:
  title: Legal
  path: /legal

  children:
    - title: Overview
      path: /legal
    - title: Terms and policies
      path: /legal/terms-and-policies
      children:
        - title: Legal Notice - System Information
          path: /legal/terms-and-policies/systems-information-notice
    - title: Data privacy enquiry
      path: /legal/data-privacy-enquiry

      children:
        - title: Terms and conditions
          path: /legal/terms-and-policies/terms
        - title: Intellectual property
          path: /legal/terms-and-policies/intellectual-property-policy
        - title: Online account terms
          path: /legal/terms-and-policies/online-account-terms
        - title: U1 Terms of Service
          path: /legal/terms-and-policies/terms-of-service
        - title: Confidentiality agreement
          path: /legal/terms-and-policies/confidentiality-agreement
        - title: Developer terms
          path: /legal/terms-and-policies/developer-terms-and-conditions
        - title: Launchpad terms
          path: /legal/terms-and-policies/launchpad-terms-of-service
        - title: Livepatch terms
          path: /legal/terms-and-policies/livepatch-terms-of-service
        - title: JAAS terms
          path: /legal/terms-and-policies/jaas-beta-terms-of-service
        - title: Data privacy
          path: /legal/dataprivacy
        - title: Trademarks
          path: /legal/trademarks

    - title: Ubuntu Advantage
      path: /legal/ubuntu-advantage

      children:
        - title: Service description
          path: /legal/ubuntu-advantage/service-description
        - title: Ubuntu Assurance
          path: /legal/ubuntu-advantage/assurance

    - title: Managed Services
      path: /legal/managed-services

      children:
        - title: Service description
          path: /legal/managed-services/service-description
        - title: Privacy
          path: /legal/managed-services/privacy

    - title: Contributors
      path: /legal/contributors

      children:
        - title: Licence agreement FAQ
          path: /legal/contributors/licence-agreement-faq
        - title: Submit
          path: /legal/contributors/submit

        - title: Thank you
          path: /legal/contributors/thank-you
          hidden: True

    - title: Service terms
      path: /legal/service-terms

      children:
        - title: JA
          path: /legal/service-terms/ja
        - title: 2016-06-24
          path: /legal/service-terms/2016-06-24
        - title: 2016-05-20
          path: /legal/service-terms/2016-05-20
        - title: 2015-09-09
          path: /legal/service-terms/2015-09-09
        - title: 2015-06-24
          path: /legal/service-terms/2015-06-24

    - title: Contact us
      path: /legal/terms-and-policies/contact-us
      hidden: True

      children:
        - title: Thank you
          path: /legal/terms-and-policies/thank-you
          hidden: True

resources:
  title: Resources
  path: /resources

  children:
    - title: Overview
      path: /resources

licensing:
  title: Licensing
  path: /licensing

  children:
    - title: Overview
      path: /licensing

community:
  title: Community
  path: /community

  children:
    - title: Overview
      path: /community
    - title: Canonical
      path: /community/canonical
    - title: Code of Conduct
      path: /community/code-of-conduct
    - title: Debian
      path: /community/debian
    - title: Diversity
      path: /community/diversity
    - title: Governance
      path: /community/governance
    - title: Mission
      path: /community/mission<|MERGE_RESOLUTION|>--- conflicted
+++ resolved
@@ -9,15 +9,12 @@
       path: /openstack/features
     - title: Managed
       path: /openstack/managed
-<<<<<<< HEAD
     - title: Install
       path: /openstack/install
-=======
     - title: Consulting
       path: /openstack/consulting
     - title: Training
       path: /openstack/training
->>>>>>> 4a1f06ad
     - title: Storage
       path: /openstack/storage
     - title: Developer

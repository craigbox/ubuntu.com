@charset "UTF-8";

//settings
@import "global-settings";
@import "settings_colors";

// custom mixins
@import "mixins/full-width-breakout";

// import cookie policy
@import "@canonical/cookie-policy/build/css/cookie-policy";

// Font display Vanilla override
//sass-lint:disable no-url-protocols
//sass-lint:disable no-url-domains
@font-face {
  font-display: optional;
  font-family: "UbtuOverride";
  font-style: normal;
  font-weight: 300;
  src:
    url("https://assets.ubuntu.com/v1/e8c07df6-Ubuntu-L_W.woff2") format("woff2"),
    url("https://assets.ubuntu.com/v1/8619add2-Ubuntu-L_W.woff") format("woff");
}

// import vanilla-framework
@import "vanilla-framework/scss/build";
@import "vanilla-placeholders";

// Vanilla framework overrides
$font-base-family: '"UbtuOverride", -apple-system, "Segoe UI", "Roboto", "Oxygen", "Cantarell", "Fira Sans", "Droid Sans", "Helvetica Neue", sans-serif' !default;
$color-shadow: rgba(0, 0, 0, 0.5) !default;

// import site specific patterns and overrides
@import "pattern_blog-featured";
@import "pattern_blog-list";
@import "pattern_blog-post";
@import "pattern_blog-card";
@import "pattern_blog-suru";
@import "pattern_blog-topic";
@import "pattern_buttons";
@import "pattern_calculator";
@import "pattern_card";
@import "pattern_chart";
@import "pattern_contact-modal";
@import "pattern_contextual-footer";
@import "pattern_desktop-statistics";
@import "pattern_gaming";
@import "pattern_grid";
@import "pattern_footer";
@import "pattern_heading-icon";
@import "pattern_icons";
@import "pattern_lists";
@import "pattern_matrix";
@import "pattern_navigation";
@import "pattern_pie_chart";
@import "pattern_separator";
@import "pattern_strip";
@import "pattern_strip-photos";
@import "pattern_takeunders";
@import "pattern_takeovers";
@import "pattern_table-of-contents";
@import "pattern_table";
@import "pattern_ubuntu_intro";
@import "takeovers/financial-services";
@import "utility-animations";
@import "utility_crop";
@import "utility_vertically-center";

@include blog-p-card;
@include blog-u-crop;
@include blog-p-featured;
@include blog-p-icons;
@include blog-p-list;
@include blog-p-post;
@include blog-p-strips-suru;
@include blog-u-crop;
@include blog-p-topic;
@include ubuntu-p-buttons;
@include ubuntu-p-calculator;
@include ubuntu-p-card;
@include ubuntu-p-contact-modal;
@include ubuntu-p-contextual-footer;
@include ubuntu-p-desktop-statistics;
@include ubuntu-p-footer;
@include ubuntu-p-gaming;
@include ubuntu-p-grid;
@include ubuntu-p-heading-icon;
@include ubuntu-p-lists;
@include ubuntu-p-matrix;
@include ubuntu-p-navigation;
@include ubuntu-p-strip;
@include ubuntu-p-pie-chart;
@include ubuntu-p-separator;
@include ubuntu-p-strip-photos;
@include ubuntu-p-table-of-contents;
@include ubuntu-p-tables;
@include ubuntu-p-takeunders;
@include ubuntu-p-takeovers;
@include ubuntu-p-engage-banner;
@include ubuntu-p-ubuntu-intro;
@include ubuntu-u-vertically-center;
@include p-takeover-financial-services;
@include u-animations;

// Layouts:
@import "layout-documentation";

@include layout-documentation;

@import "layout-legal-pages";

@include layout-legal-pages;

@import "layout-whitepapers";

@include layout-whitepapers;

@import "layout-tutorials";

@include layout-tutorials;

@import "layout-tutorial";

@include layout-tutorial;

// Bug fixes
// Each of the the rules below are bug fixes which need to be addressed further upstream
// either at theme level or in Vanilla Framework directly.
//
// Before any feature branch is merged, these bugs should be raised in their
// respective repos and referenced here, accompanied with a brief description of
// the bug

// XXX Vertically spaced - add vertical margins to an element
// An attempt to solve some of the vertical spacing issues
.u-vertically-spaced {
  padding-bottom: $sp-medium;
  padding-top: $sp-medium;
}

.u-sv4 {
  padding-bottom: $sp-xx-large;
}

// overflow tables
.table__wrapper {
  margin: $sp-xx-large 0;
  overflow-x: auto;
  overflow-y: hidden;
  width: 100;
}

/// XXX fix nested bullets to use default styles
.p-list .p-list {
  list-style-type: circle;

  .p-list {
    list-style-type: disc;
  }
}

/// XXX Override for p-strip--image to hide the background at small viewports
.u-no-background--small {
  @media (max-width: $breakpoint-medium) {
    background-image: none !important;
  }
}

// XXX Karl: 19.10.17
// VF 1.6.0 is missing this
.p-link--external::after {
  -webkit-mask-size: cover; // sass-lint:disable-line no-vendor-prefixes
  mask-size: cover;
}

// XXX Caleb: 15.01.18 Autoprefixer issue
select {
  -moz-appearance: none; // sass-lint:disable-line no-vendor-prefixes
  -webkit-appearance: none; // sass-lint:disable-line no-vendor-prefixes
  background-position: right $sp-x-small center;
  background-size: $sp-medium;
  padding-right: $sp-xxx-large;
}

.p-card__icon {
  display: inline-block;
  height: 2rem;
  margin-bottom: 1.25rem;
}

.p-strip--security {
  @extend %vf-strip;

  @media only screen and (min-width: $breakpoint-medium) {
    background-image: url("#{$assets-path}8717cb84-padlock-chain-icon-angular.png");
    background-position: left 70% top;
    background-repeat: no-repeat;
    background-size: contain;
  }
}

// XXX Caleb: 26.02.18 Fix middot list wrapping issue
.p-inline-list--middot > .p-inline-list__item {
  white-space: nowrap;
}

// XXX Steve: 21.06.18
// https://github.com/vanilla-framework/vanilla-framework/issues/1794
.u-no-max-width {
  max-width: none !important;
}

// XXX Peter: adding border back for fieldsets
fieldset {
  border: 1px solid $color-mid-light;
  border-radius: $sp-xx-small $sp-xx-small 0 0;
}

fieldset + fieldset {
  border-top-left-radius: 0;
  border-top-right-radius: 0;
  border-top-width: 0 !important;
}

fieldset:last-child {
  border-bottom-left-radius: $sp-xx-small !important;
  border-bottom-right-radius: $sp-xx-small !important;
  border-bottom-width: 1px !important;
}

// error to mirror vanilla for g-recaptcha
.recaptcha-is-error {
  border: 1px solid $color-negative;
}

// XXX Steve: Overriding default Vanilla style :(
.p-heading--six {
  font-style: normal;
}

// XXX Steve: Pull quote colour override
.p-pull-quote,
.p-pull-quote--large {
  .p-pull-quote__quote:first-of-type::before,
  .p-pull-quote__quote:last-of-type::after {
    color: $color-brand;
  }

  .p-pull-quote__quote:last-of-type::after {
    bottom: auto;
  }
}

// sass-lint:disable no-qualifying-elements
h1.u-align--center,
h2.u-align--center,
h3.u-align--center,
h4.u-align--center,
h5.u-align--center,
h6.u-align--center,
p.u-align--center {
  max-width: none;
}
// sass-lint:enable no-qualifying-elements

/// XXX Caleb: abbr hotfix - to be fixed in Vanilla
// https://github.com/vanilla-framework/vanilla-framework/issues/1962
abbr[title] {
  border-bottom: 0.1em dotted;
  cursor: help;
  text-decoration: none;
}

// Hack to change the global navigation styling to match the local header
.global-nav .global-nav__header-logo-anchor {
  padding: 0.6875rem 1rem !important;
}

// XXX Ant: is-bordered hotfix - to be removed when the following is resolved:
// https://github.com/vanilla-framework/vanilla-framework/issues/2045
[class^="p-strip"].is-bordered {
  margin-bottom: 0;
}

// Override for wordpress use of <figure>
.blog-article figure {
  @extend %max-width--p;

  text-align: center;
}

// Fix-up html default accordian on download thank-you pages
summary {
  margin: $sp-medium 0;
}

.desktop-hero {
  background-image: url("#{$assets-path}50c18622-insitu-laptop-overview.jpg");
  background-position: right bottom;
  background-size: 1200px auto;

  @media only screen and (min-width: 2000px) {
    background-size: 75%;
  }

  &--subtext {
    max-width: 28em;

    @media only screen and (max-width: 874px) and (min-width: 620px) {
      width: 50%;
    }
  }
}

.organisations-hero {
  background-image: url("#{$assets-path}214648ba-_M8A2368-final.jpg");
  background-position: right bottom;
  background-size: 1200px auto;

  @media only screen and (min-width: 2000px) {
    background-size: 75%;
  }
}

// Fix trailing quote spacing on pull-quote pattern
// Being fixed in Vanilla: https://github.com/canonical-web-and-design/vanilla-framework/issues/2426
.p-pull-quote {
  .p-pull-quote__quote {
    position: relative;

    &:first-of-type::before {
      left: -1.25rem;
    }

    &:last-of-type::after {
      bottom: 0.5rem;
    }
  }
}

.u-pull-up--large {
  @media only screen and (min-width: $breakpoint-large) {
    position: relative;
    top: -2rem;
  }
}

// Advantage section
.advantage-table {
  overflow: visible;

  tr:target {
    background-color: $color-mid-x-light;
  }

  @media only screen and (min-width: $breakpoint-small) {
    td,
    th {
      &:nth-child(1) {
        width: 50%;
      }

      &:nth-child(2) {
        width: 20%;
      }

      &:nth-child(3) {
        width: 20%;
      }

      &:nth-child(4) {
        width: 20%;
      }
    }
  }
}

.u-rotate {
  transform: rotate(180deg);
}

.p-table-expanding__panel {
  @extend %vf-card;
  @extend %vf-is-bordered;
  @extend %vf-has-round-corners;

  margin-bottom: 0;
}

.p-table--advantage-contract {
  margin: 0 auto;
  max-width: 530px;

  td {
    flex: 1 !important;
  }
}

.p-table--advantage {
  margin-bottom: 2rem;
  overflow: visible;

  th,
  td {
    padding-left: 0.5rem;
    padding-right: 0.5rem;
  }

  .p-table__row {
    position: relative;

    th:nth-child(1),
    td:nth-child(1) {
      flex: 3;
    }

    th:nth-child(2),
    td:nth-child(2) {
      flex: 0.75;
    }

    th:nth-child(3),
    td:nth-child(3) {
      flex: 0.75;
    }

    &:not(:last-of-type) {
      .p-table-expanding__panel {
        border-bottom: 0;
      }
    }
  }

  code {
    background-color: transparent;
    box-shadow: none;
  }

  .p-table--open {
    background-color: $color-x-light;
    border-left: 1px solid $color-mid-light;
    border-right: 1px solid $color-mid-light;
    box-shadow: 0 1px 0 0 $color-x-light;
    z-index: 5;
  }

  .u-toggle {
    background: transparent;
    border: 0;
    margin-bottom: 0;
  }
}

.u-arrow-up {
  overflow: visible;
  position: relative;
  z-index: 20;

  @media only screen and (min-width: $breakpoint-small) {
    &::after {
      background: $color-x-light;
      box-shadow: -1px -1px 0 1px rgba(17, 17, 17, 0.1);
      content: "";
      height: 1rem;
      pointer-events: none;
      position: absolute;
      right: 2.1rem;
      top: -2rem;
      transform: rotate(45deg);
      width: 1rem;
      z-index: 5;
    }
  }
}

.u-padding-top--small {
  @media only screen and (max-width: $breakpoint-small) {
    margin-left: 0 !important;
    margin-top: 1rem !important;
  }
}

// Styling for ubuntu navigation logo for engage pages
.navigation-logo-engage {
  margin-top: -2.2rem;
  padding-bottom: 1.75rem;

  @media screen and (max-width: $breakpoint-large - 1px) {
    padding-top: 2rem;
  }

  a img {
    width: 143px;
  }
}

.p-tile {
  margin-bottom: 64px;

  &:nth-child(4) {
    margin-bottom: 0;
  }

  @media only screen and (min-width: $breakpoint-medium + 1) {
    &:nth-child(3) {
      margin-bottom: 0;
    }
  }
}

.p-tile__row {
  @media only screen and (max-width: $breakpoint-medium) {
    align-items: center;
    display: grid;
    justify-content: flex-start;
  }
}

.breadcrumbs--secondary .p-contextual-menu__dropdown {
  margin-top: 2rem;
}

.u-text-light {
  color: $color-mid-dark;
}

.p-list--no-borders {
  .p-list__item {
    &::after,
    &:last-of-type {
      border-bottom: 0 !important;
    }
  }
}

.u-inline {
  display: inline;
}

.u-inline--child {
  display: inline;

  > * {
    display: inline;
  }
}

// XXX Steve: workaround for image template wrapping image in `div`
// Bug: https://github.com/canonical-web-and-design/canonicalwebteam.image-template/issues/43
.p-heading-icon__header {
  .lazyloaded {
    @extend .p-heading-icon__img;
  }
}

.is-dark {
  .p-heading-icon--muted {
    .p-heading-icon__title {
      color: inherit;
    }
  }
}

// XXX: Align accordion icons top instead of center
// Bug: https://github.com/canonical-web-and-design/vanilla-framework/issues/2926
.p-accordion__tab {
  background-position: top $spv-inner--medium left $sph-inner;
}

<<<<<<< HEAD
#reveal-table {
  @media only (min-width: $breakpoint-small) {
    bottom: 0.3rem;
    position: absolute;
    right: 0;
  }
=======
// Local override for custom table
.p-accordion.is-compact .p-accordion__panel {
  padding-left: $sph-inner--small;
>>>>>>> 62f753b1
}<|MERGE_RESOLUTION|>--- conflicted
+++ resolved
@@ -568,16 +568,15 @@
   background-position: top $spv-inner--medium left $sph-inner;
 }
 
-<<<<<<< HEAD
+
 #reveal-table {
   @media only (min-width: $breakpoint-small) {
     bottom: 0.3rem;
     position: absolute;
     right: 0;
   }
-=======
+  
 // Local override for custom table
 .p-accordion.is-compact .p-accordion__panel {
   padding-left: $sph-inner--small;
->>>>>>> 62f753b1
 }
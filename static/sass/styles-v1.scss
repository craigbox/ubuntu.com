--- conflicted
+++ resolved
@@ -80,17 +80,6 @@
     display: none !important; // specificity
   }
 }
-<<<<<<< HEAD
-=======
-
-// global nav spills onto two lines at $breakpoint-medium
-// https://github.com/canonical-webteam/global-nav/issues/14
-@media only screen and (max-width: 770px) {
-  #nav-global ul .more {
-    min-width: 55px;
-  }
-}
-
 
 /// XXX Base font size is set to 16px across all viewports
 /// This is a change to be made upstream in vanilla-framework
@@ -262,5 +251,4 @@
     max-height: 172px;
     max-width: 142px;
   }
-}
->>>>>>> f7616351
+}
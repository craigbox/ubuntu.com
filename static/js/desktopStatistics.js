function debounce(func, wait, immediate) {
  var timeout;
  return function() {
    var context = this,
      args = arguments;
    clearTimeout(timeout);
    timeout = setTimeout(function() {
      timeout = null;
      if (!immediate) func.apply(context, args);
    }, wait);
    if (immediate && !timeout) func.apply(context, args);
  };
}

function round(value, precision) {
  var multiplier = Math.pow(10, precision || 0);
  return Math.floor(value * multiplier) / multiplier;
}

function calcPercentage(dataset, datum) {
  var sum = d3.sum(dataset, function(d) {
    return d.value;
  });
  var percentage = (datum * 100) / sum;

  return percentage;
}

function formatTime(localData) {
  return d3.max(localData, function(d) {
    if (d.show) {
      return (
        Math.floor(d.value / 1000) +
        ":" +
        Math.round((d.value % 1000) * 0.1) +
        "s"
      );
    }
  });
}

function formatPercentage(localData) {
  var localValue = round(
    d3.max(localData, function(d) {
      if (d.show) return calcPercentage(localData, d.value);
    }),
    1
  );
  return localValue + "%";
}

function setChartLabel(format, localData) {
  var labelText = "";
  switch (format) {
    case "time":
      labelText = formatTime(localData);
      break;
    default:
      labelText = formatPercentage(localData);
      break;
  }
  return labelText;
}

function manipulateData(data, options) {
  // Set option defaults
  options = options || {};
  var truncPoint = options.hasOwnProperty("truncPoint")
    ? options.truncPoint
    : data.length;
  var sort = options.hasOwnProperty("sort") ? options.sort : undefined;
  var sortedData = data.slice();

  switch (sort) {
    case "descending":
      sortedData.sort(function(a, b) {
        return d3.descending(a.value, b.value);
      });
      return sortedData.slice(0, truncPoint);

    case "ascending":
      sortedData.sort(function(a, b) {
        return d3.ascending(a.value, b.value);
      });
      return sortedData.slice(
        sortedData.length - truncPoint,
        sortedData.length
      );

    default:
      return sortedData.slice(0, truncPoint);
  }
}

function colorShade(usageRange, colors) {
  var index = 0;
<<<<<<< HEAD
  if (usageRange <= 0.01686802072) {
    index = 0;
  } else if (usageRange > 0.01686802072 && usageRange <= 0.003326016523) {
    index = 1;
  } else if (usageRange > 0.003326016523 && usageRange <= 0.09856266196) {
=======
  if (usageRange <= 0.003326016523) {
    index = 0;
  } else if (usageRange > 0.003326016523 && usageRange <= 0.01686802072) {
    index = 1;
  } else if (usageRange > 0.01686802072 && usageRange <= 0.09856266196) {
>>>>>>> e69e1eb2
    index = 2;
  } else if (usageRange > 0.09856266196 && usageRange <= 0.427224264) {
    index = 3;
  } else if (usageRange > 0.427224264 && usageRange <= 6.826495406) {
    index = 4;
<<<<<<< HEAD
  } else if (usageRange > 0.427224264) {
=======
  } else if (usageRange > 6.826495406) {
>>>>>>> e69e1eb2
    index = 5;
  }
  return colors[index];
}

function wrapText(text, width) {
  text.each(function() {
    var text = d3.select(this);
    var words = text
      .text()
      .split(/\s+/)
      .reverse();
    var word;
    var line = [];
    var lineNumber = 0;
    var lineHeight = 1.5;
    var y = text.attr("y");
    var dy = parseFloat(text.attr("dy"));
    var tspan = text
      .text(null)
      .style("font-size", "16px")
      .append("tspan")
      .attr("x", -12)
      .attr("y", y)
      .attr("dy", dy + "em");

    while ((word = words.pop())) {
      line.push(word);
      tspan.text(line.join(" "));
      if (tspan.node().getComputedTextLength() > width) {
        line.pop();
        tspan.text(line.join(" "));
        line = [word];
        tspan = text
          .append("tspan")
          .attr("x", -12)
          .attr("y", y)
          .attr("dy", ++lineNumber * lineHeight + dy + "em")
          .text(word);
      }
    }
  });
}

function showMaxDatum(target, dataset) {
  var maxDatum = manipulateData(dataset, "descending", 1)[0];
  var percentage = calcPercentage(dataset, maxDatum.value);
  var roundedPercentage = round(percentage, 1);

  document.querySelector(target).innerHTML =
    '<h3 style="margin:0">' +
    roundedPercentage +
    "%</h3>" +
    "<h4>" +
    maxDatum.label +
    "</h4>";
}

function createBarChart(selector, dataset, options) {
  // Set option defaults
  options = options || {};
  var sort = options.hasOwnProperty("sort") ? options.sort : undefined;
  var truncPoint = options.hasOwnProperty("truncPoint")
    ? options.truncPoint
    : undefined;
  var margin = options.hasOwnProperty("margin")
    ? options.margin
    : {
        top: 20,
        right: 5,
        bottom: 50,
        left: 0
      };
  var colors = options.hasOwnProperty("colors")
    ? options.colors
    : ["#E95420", "#772953"];
  var ordinalColors = d3.scaleOrdinal(colors);

  // Create copy of dataset and manipulate according to options
  var data = dataset.slice();
  data = manipulateData(data, {
    sort: sort,
    truncPoint: truncPoint
  });

  // Orientate svg and give it class name
  var svg = d3.select(selector).attr("class", "p-bar-chart");
  var width =
    document.querySelector(selector).getBoundingClientRect().width -
    margin.right -
    margin.left;
  var height = +svg.attr("height") - margin.top - margin.bottom;
  var g = svg
    .append("g")
    .attr("transform", "translate(" + margin.left + "," + margin.top + ")");

  // Set axis domains and range
  var x = d3
    .scaleBand()
    .rangeRound([0, width])
    .padding(0.1)
    .domain(
      data.map(function(d) {
        return d.label;
      })
    );

  var y = d3
    .scaleLinear()
    .rangeRound([height, 0])
    .domain([
      0,
      Math.ceil(
        d3.max(data, function(d) {
          return calcPercentage(data, d.value);
        })
      )
    ]);

  // Generate axes
  g.append("g")
    .attr("transform", "translate(0," + height + ")")
    .call(
      d3
        .axisBottom(x)
        .tickSize(0)
        .tickPadding(16)
    )
    .selectAll(".tick text")
    .attr("text-anchor", "middle")
    .call(wrapText, x.bandwidth());

  // remove the x axis lines at the bottom
  g.selectAll(".domain").remove();

  // Generate bars
  g.selectAll(".p-bar-chart__bar")
    .data(data)
    .enter()
    .append("rect")
    .attr("class", "p-bar-chart__bar")
    .attr("fill", function(d, i) {
      return ordinalColors(i);
    })
    .attr("x", function(d) {
      return x(d.label);
    })
    .attr("y", function(d) {
      return y(calcPercentage(data, d.value));
    })
    .attr("width", x.bandwidth() - 24)
    .attr("height", function(d) {
      return height - y(calcPercentage(data, d.value));
    });

  // Add text to the top of the bar
  g.append("g")
    .selectAll("text")
    .data(data)
    .enter()
    .append("text")
    .style("font-size", "16px")
    .attr("x", function(d) {
      return x(d.label) + x.bandwidth() / 2 - 24;
    })
    .attr("dy", "-10px") // add padding to top of bar
    .attr("y", function(d) {
      return y(calcPercentage(data, d.value));
    })
    .attr("class", "label")
    .text(function(d) {
      return Math.floor(calcPercentage(data, d.value), 1) + "%";
    });
}

function createHorizontalBarChart(selector, dataset, options) {
  // Set option defaults
  options = options || {};
  var sort = options.hasOwnProperty("sort") ? options.sort : undefined;
  var truncPoint = options.hasOwnProperty("truncPoint")
    ? options.truncPoint
    : undefined;
  var margin = options.hasOwnProperty("margin")
    ? options.margin
    : {
        top: 20,
        right: 30,
        bottom: 20,
        left: 60
      };
  var colors = options.hasOwnProperty("colors")
    ? options.colors
    : ["#E95420", "#772953"];
  var ordinalColors = d3.scaleOrdinal(colors);
  var chartTitle = options.hasOwnProperty("title") ? options.title : undefined;

  // Create copy of dataset and manipulate according to options
  var data = dataset.slice().reverse();
  data = manipulateData(data, {
    sort: sort,
    truncPoint: truncPoint
  });

  // Orientate svg and give it class name
  var svg = d3.select(selector).attr("class", "p-bar-chart");
  var width =
    document.querySelector(selector).getBoundingClientRect().width -
    margin.right -
    margin.left;
  var height = +svg.attr("height") - margin.top - margin.bottom;
  var g = svg
    .append("g")
    .attr("transform", "translate(" + margin.left + "," + margin.top + ")");

  // Set axis domains and range
  var y = d3
    .scaleBand()
    .range([height, 0])
    .padding(0.5)
    .domain(
      data.map(function(d) {
        return d.label;
      })
    );

  var x = d3
    .scaleLinear()
    .range([0, width])
    .domain([
      0,
      Math.ceil(
        d3.max(data, function(d) {
          return calcPercentage(data, d.value);
        })
      )
    ]);

  // Generate bars
  g.selectAll(".p-bar-chart__bar")
    .data(data)
    .enter()
    .append("rect")
    .attr("class", "p-bar-chart__bar")
    .attr("fill", function(d, i) {
      return ordinalColors(i);
    })
    .attr("x", -3)
    .attr("y", function(d, i) {
      if (chartTitle) {
        if (i > 0) {
          return y(d.label) + y.bandwidth() / 2 - 10;
        } else {
          return y(d.label) + y.bandwidth() / 2;
        }
      }
      return y(d.label);
    })
    .attr("height", "16px")
    .attr("width", function(d) {
      return x(calcPercentage(data, d.value));
    });

  //add a value label to the right of each bar
  g.selectAll("text")
    .data(data)
    .enter()
    .append("text")
    .style("font-size", "14px")
    .attr("x", function(d) {
      return x(calcPercentage(data, d.value)) + 4;
    })
    .attr("y", function(d, i) {
      if (chartTitle) {
        if (i > 0) {
          return y(d.label) + y.bandwidth() / 2 + 4;
        } else {
          return y(d.label) + y.bandwidth() / 2 + 12;
        }
      }
      return y(d.label) + y.bandwidth() / 2 + 4;
    })
    .attr("class", "label")
    .text(function(d) {
      return Math.floor(calcPercentage(data, d.value), 1) + "%";
    });

  // Add text to the left Axis
  if (chartTitle) {
    g.selectAll("text.left-axis")
      .data(data)
      .enter()
      .append("text")
      .attr("class", "left-axis")
      .attr("x", function(d) {
        return -70;
      })
      .attr("y", function(d) {
        return y(d.label) + y.bandwidth() / 2 + 5 - y.bandwidth();
      })
      .attr("class", "label")
      .text(function(d, i) {
        if (i % 2 === 0) return chartTitle;
      });
  } else {
    g.selectAll("text.left-axis")
      .data(data)
      .enter()
      .append("text")
      .attr("text-anchor", "end")
      .attr("class", "left-axis")
      .attr("x", "-10")
      .attr("y", function(d) {
        return y(d.label) + y.bandwidth() / 2 + 4;
      })
      .text(function(d) {
        return d.label;
      });
  }
}

function createOrderedList(target, dataset, options) {
  // Set option defaults
  options = options || {};
  var truncPoint = options.hasOwnProperty("truncPoint")
    ? options.truncPoint
    : undefined;
  var data = dataset.slice();

  var sortedList = data.sort(function(a, b) {
    return d3.descending(a.value, b.value);
  });
  var count = Math.min(dataset.length, truncPoint);
  var html = "";

  for (var i = 0; i < count; i++) {
    html += "<li>" + sortedList[i].label + "</li>";
  }

  document.querySelector(target).innerHTML = "<ol>" + html + "</ol>";
}

function createProgressChart(selector, dataset, options) {
  // Set option defaults
  options = options || {};
  var parentWidth = document.querySelector(selector).parentNode.clientWidth;
  var color = options.hasOwnProperty("color") ? options.color : "#E95420";
  var size = options.hasOwnProperty("size") ? options.size : 300;
  var format = options.hasOwnProperty("format") ? options.format : "percent";
  // Create copy of dataset
  var data = dataset.slice();
  var label = setChartLabel(format, data);

  // Orientate svg
  size = Math.min(size, parentWidth);
  var height = size;
  var width = size;
  var svg = d3
    .select(selector)
    .attr("height", height)
    .attr("width", width)
    .attr("class", "p-progress-chart");
  var g = svg.append("g");

  // Set axis domains and range
  var x = d3.scaleBand().rangeRound([0, width]);

  var y = d3
    .scaleLinear()
    .rangeRound([height, 0])
    .domain([0, 100]);

  // Generate bar
  g.selectAll(".p-progress-chart__bar")
    .data(dataset)
    .enter()
    .append("rect")
    .attr("class", "p-progress-chart__bar")
    .attr("fill", color)
    .attr("y", function(d) {
      return y(calcPercentage(data, d.value));
    })
    .attr("width", x.bandwidth())
    .attr("height", function(d) {
      if (d.show) return height - y(calcPercentage(data, d.value));
    });

  // Append percentage over top of graph
  svg
    .append("text")
    .attr("class", "p-progress-chart__text")
    .attr("transform", function() {
      return "translate(" + height / 2 + "," + (width + 20) / 2 + ")";
    })
    .attr("text-anchor", "middle")
    .text(function() {
      return label;
    });
}

function createPieChart(selector, dataset, options) {
  // Set option defaults
  options = options || {};
  var parentWidth = document.querySelector(selector).parentNode.clientWidth;
  var sort = options.hasOwnProperty("sort") ? options.sort : undefined;
  var truncPoint = options.hasOwnProperty("truncPoint")
    ? options.truncPoint
    : undefined;
  var colors = options.hasOwnProperty("colors")
    ? options.colors
    : ["#E95420", "#CCC", "#772953"];
  var donutRadius = options.hasOwnProperty("donutRadius")
    ? options.donutRadius
    : 15;
  var size = options.hasOwnProperty("size") ? options.size : parentWidth;
  var ordinalColors = d3.scaleOrdinal(colors);
  var labelKey = options.hasOwnProperty("centreLabel")
    ? options.centreLabel.title
    : undefined;
  var noStats = options.hasOwnProperty("noStats") ? options.noStats : false;
  var centreText = undefined;
  // Create copy of dataset and manipulate according to options
  var data = dataset.slice();

  if (labelKey && !noStats) {
    // Sum all the data
    var sum = d3.sum(data, function(d) {
      return d.value;
    });

    labelData = data.find(function(d) {
      return d.label.toUpperCase() === labelKey.toUpperCase();
    });

    centreText =
      labelData && labelData.value
        ? Math.floor((labelData.value / sum) * 100) + "%"
        : "";
  }

  data = manipulateData(data, {
    sort: sort,
    truncPoint: truncPoint
  });

  // Orientate svg
  size = Math.min(size, parentWidth);
  var svg = d3
    .select(selector)
    .attr("height", size)
    .attr("width", size)
    .attr("class", "p-pie-chart");
  var radius = size / 2;
  var g = svg
    .append("g")
    .attr("transform", "translate(" + radius + "," + radius + ")");

  // Generate pie values
  var pie = d3.pie().value(function(d) {
    return d.value;
  });

  // Generate the arcs
  var arc = d3
    .arc()
    .innerRadius(donutRadius)
    .outerRadius(radius);

  // Generate the groups
  var arcs = g
    .selectAll(".p-pie-chart__wedge")
    .data(pie(data))
    .enter()
    .append("g")
    .attr("class", "p-pie-chart__wedge");

  // Draw arc paths
  arcs
    .append("path")
    .attr("fill", function(d, i) {
      return ordinalColors(i);
    })
    .attr("d", arc);

  // Add labels to centre
  arcs
    .append("text")
    .text(centreText ? centreText : "")
    .attr("text-anchor", "middle")
    .attr("dy", centreText ? -5 : 0)
    .attr("class", "p-heading--two");
  arcs
    .append("text")
    .text(labelKey ? labelKey : "")
    .attr("dy", centreText ? 30 : 0)
    .attr("text-anchor", "middle")
    .attr("class", "p-pie-chart__text");
}

function createMap(selector, options, mapData) {
  var options = options || {};
  var element = document.querySelector(selector).getBoundingClientRect();
  var width = element.width;
  var height = element.height;

  function render(world) {
    //   Snapdata = country mapped to ids in objects
    // Get the countries and ids
    var svg = d3.select(selector);
    var g = svg.append("g");
    var offset = width * 0.1;
    var projection = d3
      .geoNaturalEarth1()
      .scale(width * 0.2)
      .translate([width / 2, (height + offset) / 2])
      .precision(0.1);
    var geoPath = d3.geoPath().projection(projection);
    var countries = topojson.feature(world, world.objects.countries).features;
    g.selectAll("path")
      .data(countries)
      .enter()
      .append("path")
      .attr("fill", function(country) {
        if (country) {
          // Return the ubuntu usage stats for the country
          var countryStat = options.countryStats.find(function(ctryStat) {
            return parseInt(country.id, 10) === parseInt(ctryStat.id, 10);
          });

          if (countryStat) {
            var shade = colorShade(countryStat.users, options.legend.colors);
            return shade;
          }
          return "#fed6ca";
        }
      })
      .attr("d", geoPath);
  }

  d3.json(mapData)
    .then(render)
    .catch(function(error) {
      throw new Error(error);
    });
}

function clearCharts() {
  var charts = document.querySelectorAll(
    ".p-bar-chart, .p-pie-chart, .p-progress-chart"
  );
  charts.forEach(function(chart) {
    chart.innerHTML = "";
  });
}

function buildCharts() {
  var breakpoint = 875;

  createPieChart("#what-graphics-one-screen", dummyData.numberScreens.dataset, {
    colors: ["#E95420", "#CCC"],
    size: 184,
    donutRadius: 76,
    centreLabel: {
      title: "One Screen"
    }
  });
  createPieChart("#what-graphics-one-gpu", dummyData.numberGPUs.dataset, {
    colors: ["#772953", "#CCC"],
    size: 184,
    donutRadius: 76,
    centreLabel: {
      title: "One GPU"
    }
  });

  createPieChart("#opt-in", dummyData.optIn.dataset, {
    size: 184,
    donutRadius: 76,
    centreLabel: {
      title: "Opt-In"
    }
  });
  createPieChart("#real-or-virtual", dummyData.realOrVirtual.dataset, {
    size: 184,
    donutRadius: 76
  });
  createPieChart("#firmware-hw", dummyData.firmware.datasets.hardware, {
    colors: ["#772953", "#E95420", "#CCC"],
    size: 184,
    donutRadius: 76,
    centreLabel: {
      title: "Physical"
    },
    noStats: true
  });

  createPieChart("#os-architecture", dummyData.osArchitecture.dataset, {
    size: 184,
    donutRadius: 76,
    centreLabel: {
      title: "amd64"
    }
  });
  createPieChart("#display-server", dummyData.displayServer.dataset, {
    size: 184,
    donutRadius: 76,
    centreLabel: {
      title: "X11"
    }
  });

  createHorizontalBarChart(
    "#install-or-upgrade-vm",
    dummyData.installOrUpgrade.dataset,
    {
      sort: "ascending",
      truncPoint: 10,
      margin: {
        top: 5,
        right: 40,
        bottom: 20,
        left: 100
      }
    }
  );
  createBarChart("#number-of-cpus", dummyData.cpus.dataset, {
    colors: ["#E95420", "#772953"],
    margin: {
      top: 20,
      right: 20,
      bottom: 30,
      left: -10
    }
  });
  createBarChart("#size-of-ram", dummyData.ram.dataset, {
    colors: ["#E95420", "#772953"],
    margin: {
      top: 20,
      right: 20,
      bottom: 30,
      left: -10
    }
  });
  createBarChart("#pixel-density", dummyData.pixelDensity.dataset);
  createBarChart("#partition-number", dummyData.partitionNum.dataset);

  createMap(
    "#where-are-users",
    dummyData.whereUsersAre.datasets,
    "/static/js/world-110m.v1.json"
  );
  createPieChart(
    "#default-settings-hw",
    dummyData.defaultSettings.datasets.hardware,
    {
      size: 184,
      donutRadius: 76,
      centreLabel: {
        title: "Physical"
      }
    }
  );
  createPieChart(
    "#restrict-add-on-hw",
    dummyData.restrictAddOn.datasets.hardware,
    {
      size: 184,
      donutRadius: 76,
      centreLabel: {
        title: "Physical"
      }
    }
  );
  createPieChart("#auto-login-hw", dummyData.autoLogin.datasets.hardware, {
    size: 184,
    donutRadius: 76,
    centreLabel: {
      title: "Physical"
    }
  });
  createPieChart(
    "#minimal-install-hw",
    dummyData.minimalInstall.datasets.hardware,
    {
      size: 184,
      donutRadius: 76,
      centreLabel: {
        title: "Physical"
      }
    }
  );
  createPieChart(
    "#update-at-install-hw",
    dummyData.updateAtInstall.datasets.hardware,
    {
      size: 184,
      donutRadius: 76,
      centreLabel: {
        title: "Physical"
      }
    }
  );

  createPieChart(
    "#default-settings-vm",
    dummyData.defaultSettings.datasets.virtual,
    {
      colors: ["#772953", "#ccc", "#E95420"],
      size: 184,
      donutRadius: 76,
      centreLabel: {
        title: "Virtual"
      }
    }
  );
  createPieChart("#firmware-vm", dummyData.firmware.datasets.virtual, {
    colors: ["#772953", "#E95420", "#CCC"],
    size: 184,
    donutRadius: 76,
    centreLabel: {
      title: "Virtual"
    },
    noStats: true
  });
  createPieChart(
    "#restrict-add-on-vm",
    dummyData.restrictAddOn.datasets.virtual,
    {
      colors: ["#772953", "#CCC", "#E95420"],
      size: 184,
      donutRadius: 76,
      centreLabel: {
        title: "Virtual"
      }
    }
  );
  createPieChart("#auto-login-vm", dummyData.autoLogin.datasets.virtual, {
    colors: ["#772953", "#CCC", "#E95420"],
    size: 184,
    donutRadius: 76,
    centreLabel: {
      title: "Virtual"
    }
  });
  createPieChart(
    "#minimal-install-vm",
    dummyData.minimalInstall.datasets.virtual,
    {
      colors: ["#772953", "#CCC", "#E95420"],
      size: 184,
      donutRadius: 76,
      centreLabel: {
        title: "Virtual"
      }
    }
  );
  createPieChart(
    "#update-at-install-vm",
    dummyData.updateAtInstall.datasets.virtual,
    {
      colors: ["#772953", "#CCC", "#E95420"],
      size: 184,
      donutRadius: 76,
      centreLabel: {
        title: "Virtual"
      }
    }
  );

  createHorizontalBarChart(
    "#popular-screen-sizes",
    dummyData.screenSizes.dataset,
    {
      margin: {
        top: 20,
        right: 30,
        bottom: 20,
        left: 100
      }
    }
  );

  createHorizontalBarChart("#partition-size", dummyData.partitionSize.dataset);
  if (window.innerWidth >= breakpoint) {
    createBarChart("#language-list-chart", dummyData.languageList.dataset, {
      sort: "descending",
      margin: {
        top: 40,
        right: 10,
        bottom: 60,
        left: 10
      }
    });
    createBarChart("#physical-disk", dummyData.physicalDisk.dataset, {
      colors: ["#E95420", "#772953"]
    });
    createBarChart("#partition-type", dummyData.partitionType.dataset, {
      sort: "descending",
      margin: {
        top: 20,
        right: 20,
        bottom: 70,
        left: -5
      }
    });
  } else {
    createHorizontalBarChart("#physical-disk", dummyData.physicalDisk.dataset, {
      colors: ["#E95420", "#772953"]
    });
    createHorizontalBarChart(
      "#partition-type",
      dummyData.partitionType.dataset,
      {
        margin: {
          top: 20,
          right: 40,
          bottom: 20,
          left: 200
        }
      }
    );
    createHorizontalBarChart(
      "#language-list-chart",
      dummyData.languageList.dataset,
      {
        sort: "ascending"
      }
    );
  }
}

window.addEventListener(
  "resize",
  debounce(function() {
    clearCharts();
    buildCharts();
  }, 250)
);

buildCharts();<|MERGE_RESOLUTION|>--- conflicted
+++ resolved
@@ -94,29 +94,17 @@
 
 function colorShade(usageRange, colors) {
   var index = 0;
-<<<<<<< HEAD
-  if (usageRange <= 0.01686802072) {
-    index = 0;
-  } else if (usageRange > 0.01686802072 && usageRange <= 0.003326016523) {
-    index = 1;
-  } else if (usageRange > 0.003326016523 && usageRange <= 0.09856266196) {
-=======
   if (usageRange <= 0.003326016523) {
     index = 0;
   } else if (usageRange > 0.003326016523 && usageRange <= 0.01686802072) {
     index = 1;
   } else if (usageRange > 0.01686802072 && usageRange <= 0.09856266196) {
->>>>>>> e69e1eb2
     index = 2;
   } else if (usageRange > 0.09856266196 && usageRange <= 0.427224264) {
     index = 3;
   } else if (usageRange > 0.427224264 && usageRange <= 6.826495406) {
     index = 4;
-<<<<<<< HEAD
-  } else if (usageRange > 0.427224264) {
-=======
   } else if (usageRange > 6.826495406) {
->>>>>>> e69e1eb2
     index = 5;
   }
   return colors[index];

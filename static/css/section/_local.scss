--- conflicted
+++ resolved
@@ -76,13 +76,12 @@
       }
     }
   }
-
-<<<<<<< HEAD
-@media only screen and (max-width : $breakpoint-medium) {
+  
   .nav-secondary .breadcrumb {
     padding-bottom: 0;
     padding-top: 0;
-=======
+  }
+  
   .nav-secondary {
 
     ul.third-level-nav li {
@@ -143,7 +142,6 @@
         background-image: url('https://assets.ubuntu.com/v1/cadd096c-nav-up-arrow.svg');
       }
     }
->>>>>>> 60490ca6
   }
 }
 

--- conflicted
+++ resolved
@@ -170,21 +170,12 @@
   }
 }
 // end @media only screen and (max-width : $breakpoint-medium)
-<<<<<<< HEAD
-#main-content .row-hero {
-  margin-top: 40px;
-  padding-top: 0;
-  @media only screen and (max-width: 768px) {
-    margin-top: 20px;
-  }
-=======
 .row-hero {
     margin-top: 40px;
     padding-top: 0;
     @media only screen and (max-width: 768px) {
         margin-top: 20px;
     }
->>>>>>> 54930f70
 }
 // local override for uvt list ticks
 .list-ticks li,
@@ -378,8 +369,10 @@
     box-shadow: none;
   }
   .inner-wrapper {
-    max-width: 100%;
-    margin-bottom: 0;
+      max-width: 100%;
+      margin-top: 0;
+      margin-bottom: 0;
+      padding-bottom: 0;
   }
   .row {
     padding-left: 0;
@@ -393,45 +386,15 @@
     @media only screen and (max-width : $breakpoint-medium) {
       margin-left: 0;
     }
-<<<<<<< HEAD
   }
   @media only screen and (min-width : $breakpoint-medium) {
     .strip-inner-wrapper {
       padding: 0 30px;
-=======
-    .inner-wrapper {
-        max-width: 100%;
-        margin-top: 0;
-        margin-bottom: 0;
-        padding-bottom: 0;
->>>>>>> 54930f70
     }
   }
   @media only screen and (min-width : $breakpoint-large) {
     .row {
-<<<<<<< HEAD
       padding: 40px 0;
-=======
-        padding-left: 0;
-        padding-right: 0;
-    }
-    .nav-secondary ul.breadcrumb {
-        margin-left: 0;
-        @media only screen and (max-width : $breakpoint-large) {
-            margin-left: 10px;
-        }
-        @media only screen and (max-width : $breakpoint-medium) {
-            margin-left: 0;
-        }
-        +a { // in full screen sections, move second nav left
-          padding: 8px 10px 0 0;
-        }
-    }
-    @media only screen and (min-width : $breakpoint-medium) {
-        .strip-inner-wrapper {
-            padding: 0 30px;
-        }
->>>>>>> 54930f70
     }
     .strip-inner-wrapper {
       padding: 0;
@@ -452,41 +415,18 @@
 .server,
 .support {
   #context-footer {
-<<<<<<< HEAD
-    background: #fff;
-    padding-bottom: 35px; // replaces the padding taken off .inner-wrapper
-    margin-bottom: 0;
-    div > div > div {
-      border: 0; // kills borders on very nested divs... like we have for further reading
-      padding-bottom: 0;
-    }
-=======
       background: #fff;
       margin-bottom: 0;
       div > div > div:last-of-type {
           border: 0; // kills borders on very nested divs... like we have for further reading
           padding-bottom: 0;
       }
->>>>>>> 54930f70
-  }
-}
-
+  }
+}
 // extra rules for full width sections other than homepage
 .download,
 .phone,
 .tablet {
-<<<<<<< HEAD
-  #context-footer {
-    background: #fff;
-    padding-bottom: 35px; // replaces the padding taken off .inner-wrapper
-    margin-bottom: 0;
-    
-    div > div > div {
-      border: 0; // kills borders on very nested divs... like we have for further reading
-      padding-bottom: 0;
-    }
-    
-=======
     #context-footer {
         background: #fff;
         padding: 0;
@@ -500,71 +440,42 @@
             height: 3px;
             margin: 0;
         }
-
-        .strip-inner-wrapper {
-            padding: 2em 0;
-        }
     }
     .row--dark {
         background: #262626;
         color: #ebebea;
     }
     #context-footer div div:first-child {
+      @media only screen and (min-width : $breakpoint-large + 80) {
         padding-left: 0;
-    }
->>>>>>> 54930f70
+      }
+    }
     hr {
       box-shadow: none;
       height: 3px;
     }
-<<<<<<< HEAD
-  }
+
+  .feature-one {
+    padding-left: 0;
+  }
+
+  header.banner {
+    margin-bottom: 0;
+  }
+
+  .nav-secondary .strip-inner-wrapper {
+    padding: 0;
+  }
+
   .row--dark {
     background: #262626;
     color: #ebebea;
   }
-  #context-footer div div:first-child {
-    padding-left: 0;
-  }
-  header.banner {
-    margin-bottom: 0;
-  }
-  .inner-wrapper {
-    margin: 0;
-    padding-bottom: 0;
-  }
-  .nav-secondary .strip-inner-wrapper {
-    padding: 0;
-  }
-=======
-
-  .feature-one {
-    padding-left: 0;
-  }
-
-  header.banner {
-    margin-bottom: 0;
-  }
-
-  .nav-secondary .strip-inner-wrapper {
-    padding: 0;
-  }
-
->>>>>>> 54930f70
-  .row--dark {
-    background: #262626;
-    color: #ebebea;
-  }
-<<<<<<< HEAD
-  // The default section row padding
-  #main-content .row-hero {
-=======
 }
   // The default section row padding
 .phone,
 .tablet {
   .row-hero {
->>>>>>> 54930f70
     margin-top: 0;
     h1 {
       padding-top: 20px;
@@ -577,16 +488,6 @@
       padding-top: 100px;
     }
   }
-<<<<<<< HEAD
-  .row {
-    padding: 20px 10px 0;
-    @media only screen and (min-width : $breakpoint-medium) {
-      padding: 40px 10px 20px;
-    }
-    @media only screen and (min-width : $breakpoint-large) {
-      padding: 100px 40px;
-    }
-=======
 }
 
 .download {
@@ -615,10 +516,6 @@
     @media only screen and (min-width : $breakpoint-large) {
       padding: 100px 40px;
     }
-  }
-  .row-footer {
-    padding-top: 0;
->>>>>>> 54930f70
   }
 }
 
@@ -828,7 +725,6 @@
   border-right-color: #F7F7F7;
 }
 .command-line {
-<<<<<<< HEAD
   position: relative;
   border-radius: 4px;
   background-color: $dark-aubergine;
@@ -840,179 +736,6 @@
     background: transparent;
     font-size: 1em;
     font-family: Ubuntu Mono;
-=======
-    position: relative;
-    border-radius: 4px;
-    background-color: $dark-aubergine;
-    border: 1px solid $dark-aubergine;
-    overflow: hidden;
-    transition: all 0.2s;
-    &__input {
-        border: 0;
-        background: transparent;
-        font-size: 1em;
-        font-family: Ubuntu Mono;
-        font-weight: 300;
-        padding: 0.7em 1em;
-        color: #fff;
-        width: 100%;
-    }
-    &__copy-button {
-        transition: background-color 0.2s;
-        position: absolute;
-        right: 0;
-        top: 0;
-        width: 50px;
-        border: 0;
-        height: 100%;
-        display: block;
-        text-indent: -9999px;
-        background-image: url('#{$asset-server}994e60f9-get-link-url_16.svg');
-        background-repeat: no-repeat;
-        background-position: center;
-        background-color: #fff;
-        &:hover {
-            background-color: darken(#fff, 4%);
-        }
-    }
-    &.is-copied {
-        border-color: $success;
-        //background-color: $mid-aubergine;
-    }
-}
-footer.global {
-    .footer-a {
-        border-bottom: 1px solid #d8d8d8;
-        display: block;
-        clear: both;
-        ul li {
-            border-right: 1px dotted $warm-grey;
-            display: table-cell;
-            float: none;
-            margin-left: 0;
-            padding-bottom: 0;
-            padding-left: 0;
-            padding-right: 0;
-            width: auto;
-            width: 124px;
-        }
-        ul li.secondary-desktop {
-            width: 128px;
-        }
-        ul li.secondary-server {
-            width: 118px;
-        }
-        ul li.secondary-tablet {
-            width: 123px;
-        }
-        ul li.secondary-cloud {
-            width: 115px;
-        }
-        ul li.secondary-tv {
-            width: 115px;
-        }
-        ul li.secondary-management {
-            width: 143px;
-        }
-        ul li.last-item,
-        ul li:last-child {
-            border: 0;
-            padding-right: 0;
-        }
-        ul ul {
-            margin-left: 0;
-            display: block;
-        }
-        li li {
-            margin-left: 0;
-            float: none;
-            width: auto;
-            display: block;
-            min-height: 0;
-            border: 0;
-            margin-bottom: 2px;
-            padding-left: 0;
-            padding-bottom: inherit;
-            background: none;
-        }
-        li li:last-child {
-            margin-bottom: 0;
-        }
-        li li a {
-            display: block;
-        }
-        a::after {
-            content: "";
-        }
-        #nav-global li:first-of-type a {
-            margin-left: 0;
-        }
-    }
-    /* end footer-a */
-    .footer-b {
-        padding: 0 0 20px;
-        margin: 0 auto;
-        font-size: 0.75em;
-
-        ul ul, ul li, h2 {
-          margin: 0;
-          padding: 0;
-          line-height: 2;
-          width: auto;
-          float: none;
-          font-weight: 300;
-        }
-        h2 {
-          float: left;
-          margin-right: 6px;
-          display: inline;
-          font-weight: 400;
-          font-size: 1em;
-          a i {
-            font-style: normal;
-            display: none;
-          }
-        }
-        li {
-          width: 100%;
-          display: block;
-          clear: both;
-          overflow: hidden;
-        }
-        li li {
-          width: auto;
-          background: 0;
-          float: left;
-          clear: none;
-        }
-        li li:last-child {
-          width: 200px;
-        }
-        li li:after {
-          content: "|";
-          padding-left: 6px;
-          padding-right: 6px;
-          position: relative;
-        }
-        li h2 a:after,
-        li li:last-child:after,
-        li li.last-item:after  {
-            content: "";
-        }
-    } /* end footer-b */
-}
-/// add ubuntu logo to the footer in medium and large
-@media only screen and (min-width : $breakpoint-medium) {
-    footer.global .legal {
-        background: url("//assets.ubuntu.com/sites/ubuntu/latest/u/img/logos/logo-ubuntu-grey.png") 100% 0 no-repeat;
-        ul {
-            padding-left: 0;
-        }
-    }
-}
-/// footer legal row
-div.legal {
->>>>>>> 54930f70
     font-weight: 300;
     padding: 0.7em 1em;
     color: #fff;
@@ -1090,19 +813,14 @@
     }
   }
 }
-<<<<<<< HEAD
-
-=======
 // end @media only screen and (min-width : $breakpoint-large)
 
+
 /* start of fix for vanilla margins on non-full screen pages */
->>>>>>> 54930f70
 @media only screen and (min-width: $breakpoint-medium) {
   #context-footer div div.feature-one {
     display: table-cell;
   }
-<<<<<<< HEAD
-=======
   .about-context-footer, //XXX PRM
   .cloud-context-footer,
   .desktop-context-footer,
@@ -1138,7 +856,6 @@
   .equal-height--vertical-divider .equal-height--vertical-divider__item {
     border-bottom: 0;
   }
->>>>>>> 54930f70
 }
 
 @media only screen and (min-width: $breakpoint-large) {
@@ -1160,9 +877,9 @@
   }
 
   .about,
-  .cloud,
+  //.cloud,
   .desktop,
-  .internet-of-things,
+  //.internet-of-things,
   .legal,
   .management,
   .server,
@@ -1179,15 +896,15 @@
 } /* end fix for vanilla margins on non-full screen pages */
 
 #context-footer div div.feature-two {
-  padding-left: 0;
+    padding-left: 0;
 }
 @media only screen and (min-width: $breakpoint-medium) {
-  .info-release-end-of-life {
-    .for-mobile,
-    .for-small {
-      display: none;
-    }
-  }
+    .info-release-end-of-life {
+        .for-mobile,
+        .for-small {
+            display: none;
+        }
+    }
 }
 .juju-bundle-card {
   box-shadow: 0 1px 3px 0 rgba(0,0,0,0.35);
@@ -1371,14 +1088,6 @@
   margin-left: -20px;
 }
 @media only screen and (min-width : $navigation-threshold) {
-<<<<<<< HEAD
-  .nav-secondary .breadcrumb {
-    padding-bottom: 14px;
-  }
-  .nav-secondary .breadcrumb li a {
-    padding: 8px 10px 0;
-  }
-=======
     .nav-secondary .breadcrumb {
         padding-bottom: 14px;
     }
@@ -1388,7 +1097,6 @@
         padding-bottom: 0;
         padding-left: 10px;
     }
->>>>>>> 54930f70
 }
 /// XXX Karl (10.04.2016)
 /// we're using a similar style in various places, cosider pushing upstream
@@ -1398,10 +1106,7 @@
   padding-left: 22px;
 }
 .header-search input[type=search] {
-<<<<<<< HEAD
   padding-right: 40px;
-=======
-    padding-right: 40px;
 }
 
 /// Modify list--grid__image-container to make sure images always
@@ -1514,5 +1219,20 @@
   @media only screen and (min-width : $navigation-threshold) {
     padding-left: 0;
   }
->>>>>>> 54930f70
+}
+
+/// Pre needs margin-bottom in smaller screens too
+/// XXX Robin 2016-04-20
+/// Update in typography vanilla? or ubuntu-vanilla-them?
+/// https://github.com/ubuntudesign/vanilla-framework/blob/master/scss/modules/_typography.scss#L357
+pre {
+  margin-bottom: .75em;
+}
+
+/// Contextual footer fix for full-width layouts
+/// XXX Robin 2016-04-20
+/// Consider for moving into ubuntu-vanilla-theme
+.context-footer .strip-inner-wrapper .row-footer {
+  padding-top: 50px;
+  padding-bottom: 30px;
 }